--- conflicted
+++ resolved
@@ -15,13 +15,8 @@
 environmental = { workspace = true }
 impl-trait-for-tuples = { workspace = true }
 log = { workspace = true }
-<<<<<<< HEAD
 trie-db = { package = "subtrie", version = "0.0.1", default-features = false }
-scale-info = { version = "2.11.1", default-features = false, features = ["derive"] }
-=======
-trie-db = { workspace = true }
 scale-info = { features = ["derive"], workspace = true }
->>>>>>> 8efa0544
 
 # Substrate
 frame-benchmarking = { optional = true, workspace = true }
@@ -52,20 +47,11 @@
 cumulus-primitives-proof-size-hostfunction = { workspace = true }
 
 [dev-dependencies]
-<<<<<<< HEAD
-assert_matches = "1.5"
-hex-literal = "0.4.1"
-lazy_static = "1.4"
-rand = "0.8.5"
-futures = "0.3.28"
-=======
 assert_matches = { workspace = true }
 hex-literal = { workspace = true, default-features = true }
 lazy_static = { workspace = true }
-trie-standardmap = { workspace = true }
 rand = { workspace = true, default-features = true }
 futures = { workspace = true }
->>>>>>> 8efa0544
 
 # Substrate
 sc-client-api = { workspace = true, default-features = true }
