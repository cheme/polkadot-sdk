[workspace.package]
authors = ["Parity Technologies <admin@parity.io>"]
edition = "2021"
homepage = "https://paritytech.github.io/polkadot-sdk/"
license = "GPL-3.0-only"
repository = "https://github.com/paritytech/polkadot-sdk.git"

[workspace]
resolver = "2"

members = [
	"bridges/bin/runtime-common",
	"bridges/chains/chain-asset-hub-rococo",
	"bridges/chains/chain-asset-hub-westend",
	"bridges/chains/chain-bridge-hub-cumulus",
	"bridges/chains/chain-bridge-hub-kusama",
	"bridges/chains/chain-bridge-hub-polkadot",
	"bridges/chains/chain-bridge-hub-rococo",
	"bridges/chains/chain-bridge-hub-westend",
	"bridges/chains/chain-kusama",
	"bridges/chains/chain-polkadot",
	"bridges/chains/chain-polkadot-bulletin",
	"bridges/chains/chain-rococo",
	"bridges/chains/chain-westend",
	"bridges/modules/beefy",
	"bridges/modules/grandpa",
	"bridges/modules/messages",
	"bridges/modules/parachains",
	"bridges/modules/relayers",
	"bridges/modules/xcm-bridge-hub",
	"bridges/modules/xcm-bridge-hub-router",
	"bridges/primitives/beefy",
	"bridges/primitives/header-chain",
	"bridges/primitives/messages",
	"bridges/primitives/parachains",
	"bridges/primitives/polkadot-core",
	"bridges/primitives/relayers",
	"bridges/primitives/runtime",
	"bridges/primitives/test-utils",
	"bridges/primitives/xcm-bridge-hub",
	"bridges/primitives/xcm-bridge-hub-router",
	"bridges/relays/client-substrate",
	"bridges/relays/equivocation",
	"bridges/relays/finality",
	"bridges/relays/lib-substrate-relay",
	"bridges/relays/messages",
	"bridges/relays/parachains",
	"bridges/relays/utils",
	"bridges/snowbridge/pallets/ethereum-client",
	"bridges/snowbridge/pallets/ethereum-client/fixtures",
	"bridges/snowbridge/pallets/inbound-queue",
	"bridges/snowbridge/pallets/inbound-queue/fixtures",
	"bridges/snowbridge/pallets/outbound-queue",
	"bridges/snowbridge/pallets/outbound-queue/merkle-tree",
	"bridges/snowbridge/pallets/outbound-queue/runtime-api",
	"bridges/snowbridge/pallets/system",
	"bridges/snowbridge/pallets/system/runtime-api",
	"bridges/snowbridge/primitives/beacon",
	"bridges/snowbridge/primitives/core",
	"bridges/snowbridge/primitives/ethereum",
	"bridges/snowbridge/primitives/router",
	"bridges/snowbridge/runtime/runtime-common",
	"bridges/snowbridge/runtime/test-common",
	"cumulus/bin/pov-validator",
	"cumulus/client/cli",
	"cumulus/client/collator",
	"cumulus/client/consensus/aura",
	"cumulus/client/consensus/common",
	"cumulus/client/consensus/proposer",
	"cumulus/client/consensus/relay-chain",
	"cumulus/client/network",
	"cumulus/client/parachain-inherent",
	"cumulus/client/pov-recovery",
	"cumulus/client/relay-chain-inprocess-interface",
	"cumulus/client/relay-chain-interface",
	"cumulus/client/relay-chain-minimal-node",
	"cumulus/client/relay-chain-rpc-interface",
	"cumulus/client/service",
	"cumulus/pallets/aura-ext",
	"cumulus/pallets/collator-selection",
	"cumulus/pallets/dmp-queue",
	"cumulus/pallets/parachain-system",
	"cumulus/pallets/parachain-system/proc-macro",
	"cumulus/pallets/session-benchmarking",
	"cumulus/pallets/solo-to-para",
	"cumulus/pallets/xcm",
	"cumulus/pallets/xcmp-queue",
	"cumulus/parachains/common",
	"cumulus/parachains/integration-tests/emulated/chains/parachains/assets/asset-hub-rococo",
	"cumulus/parachains/integration-tests/emulated/chains/parachains/assets/asset-hub-westend",
	"cumulus/parachains/integration-tests/emulated/chains/parachains/bridges/bridge-hub-rococo",
	"cumulus/parachains/integration-tests/emulated/chains/parachains/bridges/bridge-hub-westend",
	"cumulus/parachains/integration-tests/emulated/chains/parachains/collectives/collectives-westend",
	"cumulus/parachains/integration-tests/emulated/chains/parachains/coretime/coretime-rococo",
	"cumulus/parachains/integration-tests/emulated/chains/parachains/coretime/coretime-westend",
	"cumulus/parachains/integration-tests/emulated/chains/parachains/people/people-rococo",
	"cumulus/parachains/integration-tests/emulated/chains/parachains/people/people-westend",
	"cumulus/parachains/integration-tests/emulated/chains/parachains/testing/penpal",
	"cumulus/parachains/integration-tests/emulated/chains/relays/rococo",
	"cumulus/parachains/integration-tests/emulated/chains/relays/westend",
	"cumulus/parachains/integration-tests/emulated/common",
	"cumulus/parachains/integration-tests/emulated/networks/rococo-system",
	"cumulus/parachains/integration-tests/emulated/networks/rococo-westend-system",
	"cumulus/parachains/integration-tests/emulated/networks/westend-system",
	"cumulus/parachains/integration-tests/emulated/tests/assets/asset-hub-rococo",
	"cumulus/parachains/integration-tests/emulated/tests/assets/asset-hub-westend",
	"cumulus/parachains/integration-tests/emulated/tests/bridges/bridge-hub-rococo",
	"cumulus/parachains/integration-tests/emulated/tests/bridges/bridge-hub-westend",
	"cumulus/parachains/integration-tests/emulated/tests/collectives/collectives-westend",
	"cumulus/parachains/integration-tests/emulated/tests/coretime/coretime-rococo",
	"cumulus/parachains/integration-tests/emulated/tests/coretime/coretime-westend",
	"cumulus/parachains/integration-tests/emulated/tests/people/people-rococo",
	"cumulus/parachains/integration-tests/emulated/tests/people/people-westend",
	"cumulus/parachains/pallets/collective-content",
	"cumulus/parachains/pallets/parachain-info",
	"cumulus/parachains/pallets/ping",
	"cumulus/parachains/runtimes/assets/asset-hub-rococo",
	"cumulus/parachains/runtimes/assets/asset-hub-westend",
	"cumulus/parachains/runtimes/assets/common",
	"cumulus/parachains/runtimes/assets/test-utils",
	"cumulus/parachains/runtimes/bridge-hubs/bridge-hub-rococo",
	"cumulus/parachains/runtimes/bridge-hubs/bridge-hub-westend",
	"cumulus/parachains/runtimes/bridge-hubs/common",
	"cumulus/parachains/runtimes/bridge-hubs/test-utils",
	"cumulus/parachains/runtimes/collectives/collectives-westend",
	"cumulus/parachains/runtimes/constants",
	"cumulus/parachains/runtimes/contracts/contracts-rococo",
	"cumulus/parachains/runtimes/coretime/coretime-rococo",
	"cumulus/parachains/runtimes/coretime/coretime-westend",
	"cumulus/parachains/runtimes/glutton/glutton-westend",
	"cumulus/parachains/runtimes/people/people-rococo",
	"cumulus/parachains/runtimes/people/people-westend",
	"cumulus/parachains/runtimes/starters/seedling",
	"cumulus/parachains/runtimes/starters/shell",
	"cumulus/parachains/runtimes/test-utils",
	"cumulus/parachains/runtimes/testing/penpal",
	"cumulus/parachains/runtimes/testing/rococo-parachain",
	"cumulus/polkadot-parachain",
	"cumulus/primitives/aura",
	"cumulus/primitives/core",
	"cumulus/primitives/parachain-inherent",
	"cumulus/primitives/proof-size-hostfunction",
	"cumulus/primitives/storage-weight-reclaim",
	"cumulus/primitives/timestamp",
	"cumulus/primitives/utility",
	"cumulus/test/client",
	"cumulus/test/relay-sproof-builder",
	"cumulus/test/runtime",
	"cumulus/test/service",
	"cumulus/xcm/xcm-emulator",
	"docs/sdk",
	"docs/sdk/src/reference_docs/chain_spec_runtime",
	"polkadot",
	"polkadot/cli",
	"polkadot/core-primitives",
	"polkadot/erasure-coding",
	"polkadot/erasure-coding/fuzzer",
	"polkadot/node/collation-generation",
	"polkadot/node/core/approval-voting",
	"polkadot/node/core/av-store",
	"polkadot/node/core/backing",
	"polkadot/node/core/bitfield-signing",
	"polkadot/node/core/candidate-validation",
	"polkadot/node/core/chain-api",
	"polkadot/node/core/chain-selection",
	"polkadot/node/core/dispute-coordinator",
	"polkadot/node/core/parachains-inherent",
	"polkadot/node/core/prospective-parachains",
	"polkadot/node/core/provisioner",
	"polkadot/node/core/pvf",
	"polkadot/node/core/pvf-checker",
	"polkadot/node/core/pvf/common",
	"polkadot/node/core/pvf/execute-worker",
	"polkadot/node/core/pvf/prepare-worker",
	"polkadot/node/core/runtime-api",
	"polkadot/node/gum",
	"polkadot/node/gum/proc-macro",
	"polkadot/node/jaeger",
	"polkadot/node/malus",
	"polkadot/node/metrics",
	"polkadot/node/network/approval-distribution",
	"polkadot/node/network/availability-distribution",
	"polkadot/node/network/availability-recovery",
	"polkadot/node/network/bitfield-distribution",
	"polkadot/node/network/bridge",
	"polkadot/node/network/collator-protocol",
	"polkadot/node/network/dispute-distribution",
	"polkadot/node/network/gossip-support",
	"polkadot/node/network/protocol",
	"polkadot/node/network/statement-distribution",
	"polkadot/node/overseer",
	"polkadot/node/primitives",
	"polkadot/node/service",
	"polkadot/node/subsystem",
	"polkadot/node/subsystem-bench",
	"polkadot/node/subsystem-test-helpers",
	"polkadot/node/subsystem-types",
	"polkadot/node/subsystem-util",
	"polkadot/node/test/client",
	"polkadot/node/test/service",
	"polkadot/node/tracking-allocator",
	"polkadot/node/zombienet-backchannel",
	"polkadot/parachain",
	"polkadot/parachain/test-parachains",
	"polkadot/parachain/test-parachains/adder",
	"polkadot/parachain/test-parachains/adder/collator",
	"polkadot/parachain/test-parachains/halt",
	"polkadot/parachain/test-parachains/undying",
	"polkadot/parachain/test-parachains/undying/collator",
	"polkadot/primitives",
	"polkadot/primitives/test-helpers",
	"polkadot/rpc",
	"polkadot/runtime/common",
	"polkadot/runtime/common/slot_range_helper",
	"polkadot/runtime/metrics",
	"polkadot/runtime/parachains",
	"polkadot/runtime/rococo",
	"polkadot/runtime/rococo/constants",
	"polkadot/runtime/test-runtime",
	"polkadot/runtime/test-runtime/constants",
	"polkadot/runtime/westend",
	"polkadot/runtime/westend/constants",
	"polkadot/statement-table",
	"polkadot/utils/generate-bags",
	"polkadot/utils/remote-ext-tests/bags-list",
	"polkadot/xcm",
	"polkadot/xcm/docs",
	"polkadot/xcm/pallet-xcm",
	"polkadot/xcm/pallet-xcm-benchmarks",
	"polkadot/xcm/procedural",
	"polkadot/xcm/xcm-builder",
	"polkadot/xcm/xcm-executor",
	"polkadot/xcm/xcm-executor/integration-tests",
	"polkadot/xcm/xcm-runtime-apis",
	"polkadot/xcm/xcm-simulator",
	"polkadot/xcm/xcm-simulator/example",
	"polkadot/xcm/xcm-simulator/fuzzer",
	"substrate/bin/node/bench",
	"substrate/bin/node/cli",
	"substrate/bin/node/inspect",
	"substrate/bin/node/primitives",
	"substrate/bin/node/rpc",
	"substrate/bin/node/runtime",
	"substrate/bin/node/testing",
	"substrate/bin/utils/chain-spec-builder",
	"substrate/bin/utils/subkey",
	"substrate/client/allocator",
	"substrate/client/api",
	"substrate/client/authority-discovery",
	"substrate/client/basic-authorship",
	"substrate/client/block-builder",
	"substrate/client/chain-spec",
	"substrate/client/chain-spec/derive",
	"substrate/client/cli",
	"substrate/client/consensus/aura",
	"substrate/client/consensus/babe",
	"substrate/client/consensus/babe/rpc",
	"substrate/client/consensus/beefy",
	"substrate/client/consensus/beefy/rpc",
	"substrate/client/consensus/common",
	"substrate/client/consensus/epochs",
	"substrate/client/consensus/grandpa",
	"substrate/client/consensus/grandpa/rpc",
	"substrate/client/consensus/manual-seal",
	"substrate/client/consensus/pow",
	"substrate/client/consensus/slots",
	"substrate/client/db",
	"substrate/client/executor",
	"substrate/client/executor/common",
	"substrate/client/executor/polkavm",
	"substrate/client/executor/runtime-test",
	"substrate/client/executor/wasmtime",
	"substrate/client/informant",
	"substrate/client/keystore",
	"substrate/client/merkle-mountain-range",
	"substrate/client/merkle-mountain-range/rpc",
	"substrate/client/mixnet",
	"substrate/client/network",
	"substrate/client/network-gossip",
	"substrate/client/network/common",
	"substrate/client/network/light",
	"substrate/client/network/statement",
	"substrate/client/network/sync",
	"substrate/client/network/test",
	"substrate/client/network/transactions",
	"substrate/client/network/types",
	"substrate/client/offchain",
	"substrate/client/proposer-metrics",
	"substrate/client/rpc",
	"substrate/client/rpc-api",
	"substrate/client/rpc-servers",
	"substrate/client/rpc-spec-v2",
	"substrate/client/service",
	"substrate/client/service/test",
	"substrate/client/state-db",
	"substrate/client/statement-store",
	"substrate/client/storage-monitor",
	"substrate/client/sync-state-rpc",
	"substrate/client/sysinfo",
	"substrate/client/telemetry",
	"substrate/client/tracing",
	"substrate/client/tracing/proc-macro",
	"substrate/client/transaction-pool",
	"substrate/client/transaction-pool/api",
	"substrate/client/utils",
	"substrate/deprecated/hashing",
	"substrate/deprecated/hashing/proc-macro",
	"substrate/frame",
	"substrate/frame/alliance",
	"substrate/frame/asset-conversion",
	"substrate/frame/asset-conversion/ops",
	"substrate/frame/asset-rate",
	"substrate/frame/assets",
	"substrate/frame/assets-freezer",
	"substrate/frame/atomic-swap",
	"substrate/frame/aura",
	"substrate/frame/authority-discovery",
	"substrate/frame/authorship",
	"substrate/frame/babe",
	"substrate/frame/bags-list",
	"substrate/frame/bags-list/fuzzer",
	"substrate/frame/bags-list/remote-tests",
	"substrate/frame/balances",
	"substrate/frame/beefy",
	"substrate/frame/beefy-mmr",
	"substrate/frame/benchmarking",
	"substrate/frame/benchmarking/pov",
	"substrate/frame/bounties",
	"substrate/frame/broker",
	"substrate/frame/child-bounties",
	"substrate/frame/collective",
	"substrate/frame/contracts",
	"substrate/frame/contracts/fixtures",
	"substrate/frame/contracts/mock-network",
	"substrate/frame/contracts/proc-macro",
	"substrate/frame/contracts/uapi",
	"substrate/frame/conviction-voting",
	"substrate/frame/core-fellowship",
	"substrate/frame/delegated-staking",
	"substrate/frame/democracy",
	"substrate/frame/election-provider-multi-phase",
	"substrate/frame/election-provider-multi-phase/test-staking-e2e",
	"substrate/frame/election-provider-support",
	"substrate/frame/election-provider-support/benchmarking",
	"substrate/frame/election-provider-support/solution-type",
	"substrate/frame/election-provider-support/solution-type/fuzzer",
	"substrate/frame/elections-phragmen",
	"substrate/frame/examples",
	"substrate/frame/examples/basic",
	"substrate/frame/examples/default-config",
	"substrate/frame/examples/dev-mode",
	"substrate/frame/examples/frame-crate",
	"substrate/frame/examples/kitchensink",
	"substrate/frame/examples/multi-block-migrations",
	"substrate/frame/examples/offchain-worker",
	"substrate/frame/examples/single-block-migrations",
	"substrate/frame/examples/split",
	"substrate/frame/examples/tasks",
	"substrate/frame/executive",
	"substrate/frame/fast-unstake",
	"substrate/frame/glutton",
	"substrate/frame/grandpa",
	"substrate/frame/identity",
	"substrate/frame/im-online",
	"substrate/frame/indices",
	"substrate/frame/insecure-randomness-collective-flip",
	"substrate/frame/lottery",
	"substrate/frame/membership",
	"substrate/frame/merkle-mountain-range",
	"substrate/frame/message-queue",
	"substrate/frame/metadata-hash-extension",
	"substrate/frame/migrations",
	"substrate/frame/mixnet",
	"substrate/frame/multisig",
	"substrate/frame/nft-fractionalization",
	"substrate/frame/nfts",
	"substrate/frame/nfts/runtime-api",
	"substrate/frame/nis",
	"substrate/frame/node-authorization",
	"substrate/frame/nomination-pools",
	"substrate/frame/nomination-pools/benchmarking",
	"substrate/frame/nomination-pools/fuzzer",
	"substrate/frame/nomination-pools/runtime-api",
	"substrate/frame/nomination-pools/test-delegate-stake",
	"substrate/frame/nomination-pools/test-transfer-stake",
	"substrate/frame/offences",
	"substrate/frame/offences/benchmarking",
	"substrate/frame/paged-list",
	"substrate/frame/paged-list/fuzzer",
	"substrate/frame/parameters",
	"substrate/frame/preimage",
	"substrate/frame/proxy",
	"substrate/frame/ranked-collective",
	"substrate/frame/recovery",
	"substrate/frame/referenda",
	"substrate/frame/remark",
	"substrate/frame/root-offences",
	"substrate/frame/root-testing",
	"substrate/frame/safe-mode",
	"substrate/frame/salary",
	"substrate/frame/sassafras",
	"substrate/frame/scheduler",
	"substrate/frame/scored-pool",
	"substrate/frame/session",
	"substrate/frame/session/benchmarking",
	"substrate/frame/society",
	"substrate/frame/staking",
	"substrate/frame/staking/reward-curve",
	"substrate/frame/staking/reward-fn",
	"substrate/frame/staking/runtime-api",
	"substrate/frame/state-trie-migration",
	"substrate/frame/statement",
	"substrate/frame/sudo",
	"substrate/frame/support",
	"substrate/frame/support/procedural",
	"substrate/frame/support/procedural/tools",
	"substrate/frame/support/procedural/tools/derive",
	"substrate/frame/support/test",
	"substrate/frame/support/test/compile_pass",
	"substrate/frame/support/test/pallet",
	"substrate/frame/support/test/stg_frame_crate",
	"substrate/frame/system",
	"substrate/frame/system/benchmarking",
	"substrate/frame/system/rpc/runtime-api",
	"substrate/frame/timestamp",
	"substrate/frame/tips",
	"substrate/frame/transaction-payment",
	"substrate/frame/transaction-payment/asset-conversion-tx-payment",
	"substrate/frame/transaction-payment/asset-tx-payment",
	"substrate/frame/transaction-payment/rpc",
	"substrate/frame/transaction-payment/rpc/runtime-api",
	"substrate/frame/transaction-payment/skip-feeless-payment",
	"substrate/frame/transaction-storage",
	"substrate/frame/treasury",
	"substrate/frame/try-runtime",
	"substrate/frame/tx-pause",
	"substrate/frame/uniques",
	"substrate/frame/utility",
	"substrate/frame/vesting",
	"substrate/frame/whitelist",
	"substrate/primitives/api",
	"substrate/primitives/api/proc-macro",
	"substrate/primitives/api/test",
	"substrate/primitives/application-crypto",
	"substrate/primitives/application-crypto/test",
	"substrate/primitives/arithmetic",
	"substrate/primitives/arithmetic/fuzzer",
	"substrate/primitives/authority-discovery",
	"substrate/primitives/block-builder",
	"substrate/primitives/blockchain",
	"substrate/primitives/consensus/aura",
	"substrate/primitives/consensus/babe",
	"substrate/primitives/consensus/beefy",
	"substrate/primitives/consensus/common",
	"substrate/primitives/consensus/grandpa",
	"substrate/primitives/consensus/pow",
	"substrate/primitives/consensus/sassafras",
	"substrate/primitives/consensus/slots",
	"substrate/primitives/core",
	"substrate/primitives/core/fuzz",
	"substrate/primitives/crypto/ec-utils",
	"substrate/primitives/crypto/hashing",
	"substrate/primitives/crypto/hashing/proc-macro",
	"substrate/primitives/database",
	"substrate/primitives/debug-derive",
	"substrate/primitives/externalities",
	"substrate/primitives/genesis-builder",
	"substrate/primitives/inherents",
	"substrate/primitives/io",
	"substrate/primitives/keyring",
	"substrate/primitives/keystore",
	"substrate/primitives/maybe-compressed-blob",
	"substrate/primitives/merkle-mountain-range",
	"substrate/primitives/metadata-ir",
	"substrate/primitives/mixnet",
	"substrate/primitives/npos-elections",
	"substrate/primitives/npos-elections/fuzzer",
	"substrate/primitives/offchain",
	"substrate/primitives/panic-handler",
	"substrate/primitives/rpc",
	"substrate/primitives/runtime",
	"substrate/primitives/runtime-interface",
	"substrate/primitives/runtime-interface/proc-macro",
	"substrate/primitives/runtime-interface/test",
	"substrate/primitives/runtime-interface/test-wasm",
	"substrate/primitives/runtime-interface/test-wasm-deprecated",
	"substrate/primitives/session",
	"substrate/primitives/staking",
	"substrate/primitives/state-machine",
	"substrate/primitives/statement-store",
	"substrate/primitives/std",
	"substrate/primitives/storage",
	"substrate/primitives/test-primitives",
	"substrate/primitives/timestamp",
	"substrate/primitives/tracing",
	"substrate/primitives/transaction-pool",
	"substrate/primitives/transaction-storage-proof",
	"substrate/primitives/trie",
	"substrate/primitives/version",
	"substrate/primitives/version/proc-macro",
	"substrate/primitives/wasm-interface",
	"substrate/primitives/weights",
	"substrate/scripts/ci/node-template-release",
	"substrate/test-utils",
	"substrate/test-utils/cli",
	"substrate/test-utils/client",
	"substrate/test-utils/runtime",
	"substrate/test-utils/runtime/client",
	"substrate/test-utils/runtime/transaction-pool",
	"substrate/utils/binary-merkle-tree",
	"substrate/utils/build-script-utils",
	"substrate/utils/fork-tree",
	"substrate/utils/frame/benchmarking-cli",
	"substrate/utils/frame/generate-bags",
	"substrate/utils/frame/generate-bags/node-runtime",
	"substrate/utils/frame/omni-bencher",
	"substrate/utils/frame/remote-externalities",
	"substrate/utils/frame/rpc/client",
	"substrate/utils/frame/rpc/state-trie-migration-rpc",
	"substrate/utils/frame/rpc/support",
	"substrate/utils/frame/rpc/system",
	"substrate/utils/prometheus",
	"substrate/utils/substrate-bip39",
	"substrate/utils/wasm-builder",
	"templates/minimal",
	"templates/minimal/node",
	"templates/minimal/pallets/template",
	"templates/minimal/runtime",
	"templates/parachain/node",
	"templates/parachain/pallets/template",
	"templates/parachain/runtime",
	"templates/solochain/node",
	"templates/solochain/pallets/template",
	"templates/solochain/runtime",
	"umbrella",
]

default-members = [
	"polkadot",
	"substrate/bin/node/cli",
]

[workspace.lints.rust]
suspicious_double_ref_op = { level = "allow", priority = 2 }
# `substrate_runtime` is a common `cfg` condition name used in the repo.
unexpected_cfgs = { level = "warn", check-cfg = ['cfg(substrate_runtime)'] }

[workspace.lints.clippy]
all = { level = "allow", priority = 0 }
bind_instead_of_map = { level = "allow", priority = 2 }              # stylistic
borrowed-box = { level = "allow", priority = 2 }                     # Reasonable to fix this one
complexity = { level = "warn", priority = 1 }
correctness = { level = "warn", priority = 1 }
default_constructed_unit_structs = { level = "allow", priority = 2 } # stylistic
derivable_impls = { level = "allow", priority = 2 }                  # false positives
eq_op = { level = "allow", priority = 2 }                            # In tests we test equality.
erasing_op = { level = "allow", priority = 2 }                       # E.g. 0 * DOLLARS
extra-unused-type-parameters = { level = "allow", priority = 2 }     # stylistic
identity-op = { level = "allow", priority = 2 }                      # One case where we do 0 +
if-same-then-else = { level = "allow", priority = 2 }
needless-lifetimes = { level = "allow", priority = 2 }               # generated code
needless_option_as_deref = { level = "allow", priority = 2 }         # false positives
nonminimal-bool = { level = "allow", priority = 2 }                  # maybe
option-map-unit-fn = { level = "allow", priority = 2 }               # stylistic
stable_sort_primitive = { level = "allow", priority = 2 }            # prefer stable sort
too-many-arguments = { level = "allow", priority = 2 }               # (Turning this on would lead to)
type_complexity = { level = "allow", priority = 2 }                  # raison d'etre
unit_arg = { level = "allow", priority = 2 }                         # stylistic
unnecessary_cast = { level = "allow", priority = 2 }                 # Types may change
useless_conversion = { level = "allow", priority = 2 }               # Types may change
while_immutable_condition = { level = "allow", priority = 2 }        # false positives
zero-prefixed-literal = { level = "allow", priority = 2 }            # 00_1000_000

[workspace.dependencies]
Inflector = { version = "0.11.4" }
aes-gcm = { version = "0.10" }
ahash = { version = "0.8.2" }
alloy-primitives = { version = "0.4.2", default-features = false }
alloy-sol-types = { version = "0.4.2", default-features = false }
always-assert = { version = "0.1" }
anyhow = { version = "1.0.81" }
aquamarine = { version = "0.5.0" }
arbitrary = { version = "1.3.2" }
ark-bls12-377 = { version = "0.4.0", default-features = false }
ark-bls12-377-ext = { version = "0.4.1", default-features = false }
ark-bls12-381 = { version = "0.4.0", default-features = false }
ark-bls12-381-ext = { version = "0.4.1", default-features = false }
ark-bw6-761 = { version = "0.4.0", default-features = false }
ark-bw6-761-ext = { version = "0.4.1", default-features = false }
ark-ec = { version = "0.4.2", default-features = false }
ark-ed-on-bls12-377 = { version = "0.4.0", default-features = false }
ark-ed-on-bls12-377-ext = { version = "0.4.1", default-features = false }
ark-ed-on-bls12-381-bandersnatch = { version = "0.4.0", default-features = false }
ark-ed-on-bls12-381-bandersnatch-ext = { version = "0.4.1", default-features = false }
ark-scale = { version = "0.0.12", default-features = false }
array-bytes = { version = "6.2.2", default-features = false }
arrayvec = { version = "0.7.4" }
assert_cmd = { version = "2.0.14" }
assert_matches = { version = "1.5.0" }
asset-hub-rococo-emulated-chain = { path = "cumulus/parachains/integration-tests/emulated/chains/parachains/assets/asset-hub-rococo" }
asset-hub-rococo-runtime = { path = "cumulus/parachains/runtimes/assets/asset-hub-rococo", default-features = false }
asset-hub-westend-emulated-chain = { path = "cumulus/parachains/integration-tests/emulated/chains/parachains/assets/asset-hub-westend" }
asset-hub-westend-runtime = { path = "cumulus/parachains/runtimes/assets/asset-hub-westend" }
asset-test-utils = { path = "cumulus/parachains/runtimes/assets/test-utils", default-features = false }
assets-common = { path = "cumulus/parachains/runtimes/assets/common", default-features = false }
async-channel = { version = "1.8.0" }
async-std = { version = "1.9.0" }
async-trait = { version = "0.1.79" }
asynchronous-codec = { version = "0.6" }
backoff = { version = "0.4" }
backtrace = { version = "0.3.71" }
binary-merkle-tree = { path = "substrate/utils/binary-merkle-tree", default-features = false }
bincode = { version = "1.3.3" }
bip39 = { version = "2.0.0" }
bitflags = { version = "1.3.2" }
bitvec = { version = "1.0.1", default-features = false }
blake2 = { version = "0.10.4", default-features = false }
blake2b_simd = { version = "1.0.1", default-features = false }
blake3 = { version = "1.5" }
bounded-collections = { version = "0.2.0", default-features = false }
bounded-vec = { version = "0.7" }
bp-asset-hub-rococo = { path = "bridges/chains/chain-asset-hub-rococo", default-features = false }
bp-asset-hub-westend = { path = "bridges/chains/chain-asset-hub-westend", default-features = false }
bp-beefy = { path = "bridges/primitives/beefy", default-features = false }
bp-bridge-hub-cumulus = { path = "bridges/chains/chain-bridge-hub-cumulus", default-features = false }
bp-bridge-hub-kusama = { default-features = false, path = "bridges/chains/chain-bridge-hub-kusama" }
bp-bridge-hub-polkadot = { path = "bridges/chains/chain-bridge-hub-polkadot", default-features = false }
bp-bridge-hub-rococo = { path = "bridges/chains/chain-bridge-hub-rococo", default-features = false }
bp-bridge-hub-westend = { path = "bridges/chains/chain-bridge-hub-westend", default-features = false }
bp-header-chain = { path = "bridges/primitives/header-chain", default-features = false }
bp-kusama = { default-features = false, path = "bridges/chains/chain-kusama" }
bp-messages = { path = "bridges/primitives/messages", default-features = false }
bp-parachains = { path = "bridges/primitives/parachains", default-features = false }
bp-polkadot = { default-features = false, path = "bridges/chains/chain-polkadot" }
bp-polkadot-bulletin = { path = "bridges/chains/chain-polkadot-bulletin", default-features = false }
bp-polkadot-core = { path = "bridges/primitives/polkadot-core", default-features = false }
bp-relayers = { path = "bridges/primitives/relayers", default-features = false }
bp-rococo = { path = "bridges/chains/chain-rococo", default-features = false }
bp-runtime = { path = "bridges/primitives/runtime", default-features = false }
bp-test-utils = { path = "bridges/primitives/test-utils", default-features = false }
bp-westend = { path = "bridges/chains/chain-westend", default-features = false }
bp-xcm-bridge-hub = { path = "bridges/primitives/xcm-bridge-hub", default-features = false }
bp-xcm-bridge-hub-router = { path = "bridges/primitives/xcm-bridge-hub-router", default-features = false }
bridge-hub-common = { path = "cumulus/parachains/runtimes/bridge-hubs/common", default-features = false }
bridge-hub-rococo-emulated-chain = { path = "cumulus/parachains/integration-tests/emulated/chains/parachains/bridges/bridge-hub-rococo" }
bridge-hub-rococo-runtime = { path = "cumulus/parachains/runtimes/bridge-hubs/bridge-hub-rococo", default-features = false }
bridge-hub-test-utils = { path = "cumulus/parachains/runtimes/bridge-hubs/test-utils", default-features = false }
bridge-hub-westend-emulated-chain = { path = "cumulus/parachains/integration-tests/emulated/chains/parachains/bridges/bridge-hub-westend" }
bridge-hub-westend-runtime = { path = "cumulus/parachains/runtimes/bridge-hubs/bridge-hub-westend", default-features = false }
bridge-runtime-common = { path = "bridges/bin/runtime-common", default-features = false }
bs58 = { version = "0.5.1", default-features = false }
build-helper = { version = "0.1.1" }
byte-slice-cast = { version = "1.2.1", default-features = false }
byteorder = { version = "1.3.2", default-features = false }
bytes = { version = "1.4.0", default-features = false }
cargo_metadata = { version = "0.15.4" }
cfg-expr = { version = "0.15.5" }
cfg-if = { version = "1.0" }
chain-spec-builder = { path = "substrate/bin/utils/chain-spec-builder", default-features = false, package = "staging-chain-spec-builder" }
chain-spec-guide-runtime = { path = "docs/sdk/src/reference_docs/chain_spec_runtime" }
chrono = { version = "0.4.31" }
cid = { version = "0.9.0" }
clap = { version = "4.5.10" }
clap-num = { version = "1.0.2" }
clap_complete = { version = "4.0.2" }
coarsetime = { version = "0.1.22" }
codec = { version = "3.6.12", default-features = false, package = "parity-scale-codec" }
collectives-westend-emulated-chain = { path = "cumulus/parachains/integration-tests/emulated/chains/parachains/collectives/collectives-westend" }
collectives-westend-runtime = { path = "cumulus/parachains/runtimes/collectives/collectives-westend" }
color-eyre = { version = "0.6.1", default-features = false }
color-print = { version = "0.3.4" }
colored = { version = "2.0.4" }
comfy-table = { version = "7.1.0", default-features = false }
console = { version = "0.15.8" }
contracts-rococo-runtime = { path = "cumulus/parachains/runtimes/contracts/contracts-rococo" }
coretime-rococo-emulated-chain = { path = "cumulus/parachains/integration-tests/emulated/chains/parachains/coretime/coretime-rococo" }
coretime-rococo-runtime = { path = "cumulus/parachains/runtimes/coretime/coretime-rococo" }
coretime-westend-emulated-chain = { path = "cumulus/parachains/integration-tests/emulated/chains/parachains/coretime/coretime-westend" }
coretime-westend-runtime = { path = "cumulus/parachains/runtimes/coretime/coretime-westend" }
cpu-time = { version = "1.0.0" }
criterion = { version = "0.5.1", default-features = false }
cumulus-client-cli = { path = "cumulus/client/cli", default-features = false }
cumulus-client-collator = { path = "cumulus/client/collator", default-features = false }
cumulus-client-consensus-aura = { path = "cumulus/client/consensus/aura", default-features = false }
cumulus-client-consensus-common = { path = "cumulus/client/consensus/common", default-features = false }
cumulus-client-consensus-proposer = { path = "cumulus/client/consensus/proposer", default-features = false }
cumulus-client-consensus-relay-chain = { path = "cumulus/client/consensus/relay-chain", default-features = false }
cumulus-client-network = { path = "cumulus/client/network", default-features = false }
cumulus-client-parachain-inherent = { path = "cumulus/client/parachain-inherent", default-features = false }
cumulus-client-pov-recovery = { path = "cumulus/client/pov-recovery", default-features = false }
cumulus-client-service = { path = "cumulus/client/service", default-features = false }
cumulus-pallet-aura-ext = { path = "cumulus/pallets/aura-ext", default-features = false }
cumulus-pallet-dmp-queue = { default-features = false, path = "cumulus/pallets/dmp-queue" }
cumulus-pallet-parachain-system = { path = "cumulus/pallets/parachain-system", default-features = false }
cumulus-pallet-parachain-system-proc-macro = { path = "cumulus/pallets/parachain-system/proc-macro", default-features = false }
cumulus-pallet-session-benchmarking = { path = "cumulus/pallets/session-benchmarking", default-features = false }
cumulus-pallet-solo-to-para = { path = "cumulus/pallets/solo-to-para", default-features = false }
cumulus-pallet-xcm = { path = "cumulus/pallets/xcm", default-features = false }
cumulus-pallet-xcmp-queue = { path = "cumulus/pallets/xcmp-queue", default-features = false }
cumulus-ping = { path = "cumulus/parachains/pallets/ping", default-features = false }
cumulus-primitives-aura = { path = "cumulus/primitives/aura", default-features = false }
cumulus-primitives-core = { path = "cumulus/primitives/core", default-features = false }
cumulus-primitives-parachain-inherent = { path = "cumulus/primitives/parachain-inherent", default-features = false }
cumulus-primitives-proof-size-hostfunction = { path = "cumulus/primitives/proof-size-hostfunction", default-features = false }
cumulus-primitives-storage-weight-reclaim = { path = "cumulus/primitives/storage-weight-reclaim", default-features = false }
cumulus-primitives-timestamp = { path = "cumulus/primitives/timestamp", default-features = false }
cumulus-primitives-utility = { path = "cumulus/primitives/utility", default-features = false }
cumulus-relay-chain-inprocess-interface = { path = "cumulus/client/relay-chain-inprocess-interface", default-features = false }
cumulus-relay-chain-interface = { path = "cumulus/client/relay-chain-interface", default-features = false }
cumulus-relay-chain-minimal-node = { path = "cumulus/client/relay-chain-minimal-node", default-features = false }
cumulus-relay-chain-rpc-interface = { path = "cumulus/client/relay-chain-rpc-interface", default-features = false }
cumulus-test-client = { path = "cumulus/test/client" }
cumulus-test-relay-sproof-builder = { path = "cumulus/test/relay-sproof-builder", default-features = false }
cumulus-test-runtime = { path = "cumulus/test/runtime" }
cumulus-test-service = { path = "cumulus/test/service" }
curve25519-dalek = { version = "4.1.3" }
derivative = { version = "2.2.0", default-features = false }
derive-syn-parse = { version = "0.2.0" }
derive_more = { version = "0.99.17", default-features = false }
digest = { version = "0.10.3", default-features = false }
directories = { version = "5.0.1" }
dlmalloc = { version = "0.2.4" }
docify = { version = "0.2.8" }
dyn-clonable = { version = "0.9.0" }
dyn-clone = { version = "1.0.16" }
ed25519-dalek = { version = "2.1", default-features = false }
ed25519-zebra = { version = "4.0.3", default-features = false }
either = { version = "1.8.1", default-features = false }
emulated-integration-tests-common = { path = "cumulus/parachains/integration-tests/emulated/common", default-features = false }
enumflags2 = { version = "0.7.7" }
enumn = { version = "0.1.13" }
environmental = { version = "1.1.4", default-features = false }
equivocation-detector = { path = "bridges/relays/equivocation" }
ethabi = { version = "1.0.0", default-features = false, package = "ethabi-decode" }
ethbloom = { version = "0.13.0", default-features = false }
ethereum-types = { version = "0.14.1", default-features = false }
exit-future = { version = "0.2.0" }
expander = { version = "2.0.0" }
fatality = { version = "0.1.1" }
fdlimit = { version = "0.3.0" }
femme = { version = "2.2.1" }
filetime = { version = "0.2.16" }
finality-grandpa = { version = "0.16.2", default-features = false }
finality-relay = { path = "bridges/relays/finality" }
flate2 = { version = "1.0" }
fnv = { version = "1.0.6" }
fork-tree = { path = "substrate/utils/fork-tree", default-features = false }
forwarded-header-value = { version = "0.1.1" }
fraction = { version = "0.13.1" }
frame = { path = "substrate/frame", default-features = false, package = "polkadot-sdk-frame" }
frame-benchmarking = { path = "substrate/frame/benchmarking", default-features = false }
frame-benchmarking-cli = { path = "substrate/utils/frame/benchmarking-cli", default-features = false }
frame-benchmarking-pallet-pov = { default-features = false, path = "substrate/frame/benchmarking/pov" }
frame-election-provider-solution-type = { path = "substrate/frame/election-provider-support/solution-type", default-features = false }
frame-election-provider-support = { path = "substrate/frame/election-provider-support", default-features = false }
frame-executive = { path = "substrate/frame/executive", default-features = false }
frame-metadata = { version = "16.0.0", default-features = false }
frame-metadata-hash-extension = { path = "substrate/frame/metadata-hash-extension", default-features = false }
frame-support = { path = "substrate/frame/support", default-features = false }
frame-support-procedural = { path = "substrate/frame/support/procedural", default-features = false }
frame-support-procedural-tools = { path = "substrate/frame/support/procedural/tools", default-features = false }
frame-support-procedural-tools-derive = { path = "substrate/frame/support/procedural/tools/derive", default-features = false }
frame-support-test = { path = "substrate/frame/support/test" }
frame-system = { path = "substrate/frame/system", default-features = false }
frame-system-benchmarking = { path = "substrate/frame/system/benchmarking", default-features = false }
frame-system-rpc-runtime-api = { path = "substrate/frame/system/rpc/runtime-api", default-features = false }
frame-try-runtime = { path = "substrate/frame/try-runtime", default-features = false }
fs4 = { version = "0.7.0" }
fs_extra = { version = "1.3.0" }
futures = { version = "0.3.30" }
futures-channel = { version = "0.3.23" }
futures-timer = { version = "3.0.2" }
futures-util = { version = "0.3.30", default-features = false }
generate-bags = { path = "substrate/utils/frame/generate-bags", default-features = false }
gethostname = { version = "0.2.3" }
glob = { version = "0.3" }
glutton-westend-runtime = { path = "cumulus/parachains/runtimes/glutton/glutton-westend" }
governor = { version = "0.6.0" }
gum = { path = "polkadot/node/gum", default-features = false, package = "tracing-gum" }
gum-proc-macro = { path = "polkadot/node/gum/proc-macro", default-features = false, package = "tracing-gum-proc-macro" }
handlebars = { version = "5.1.0" }
hash256-std-hasher = { version = "0.15.2", default-features = false }
hex = { version = "0.4.3", default-features = false }
hex-literal = { version = "0.4.1", default-features = false }
hkdf = { version = "0.12.0" }
hmac = { version = "0.12.1" }
honggfuzz = { version = "0.5.55" }
http = { version = "1.1" }
http-body = { version = "1", default-features = false }
http-body-util = { version = "0.1.2", default-features = false }
hyper = { version = "1.3.1", default-features = false }
hyper-rustls = { version = "0.24.2" }
hyper-util = { version = "0.1.5", default-features = false }
# TODO: remove hyper v0.14 https://github.com/paritytech/polkadot-sdk/issues/4896
hyperv14 = { package = "hyper", version = "0.14.29", default-features = false }
impl-serde = { version = "0.4.0", default-features = false }
impl-trait-for-tuples = { version = "0.2.2" }
indexmap = { version = "2.0.0" }
indicatif = { version = "0.17.7" }
integer-sqrt = { version = "0.1.2" }
ip_network = { version = "0.4.1" }
is-terminal = { version = "0.4.9" }
is_executable = { version = "1.0.1" }
isahc = { version = "1.2" }
itertools = { version = "0.11" }
jobserver = { version = "0.1.26" }
jsonpath_lib = { version = "0.3" }
jsonrpsee = { version = "0.23.2" }
jsonrpsee-core = { version = "0.23.2" }
k256 = { version = "0.13.3", default-features = false }
kitchensink-runtime = { path = "substrate/bin/node/runtime" }
kvdb = { version = "0.13.0" }
kvdb-memorydb = { version = "0.13.0" }
kvdb-rocksdb = { version = "0.19.0" }
kvdb-shared-tests = { version = "0.11.0" }
landlock = { version = "0.3.0" }
lazy_static = { version = "1.4.0" }
libc = { version = "0.2.155" }
libfuzzer-sys = { version = "0.4" }
libp2p = { version = "0.52.4" }
libp2p-identity = { version = "0.2.3" }
libsecp256k1 = { version = "0.7.0", default-features = false }
linked-hash-map = { version = "0.5.4" }
linked_hash_set = { version = "0.1.4" }
linregress = { version = "0.5.1" }
lite-json = { version = "0.2.0", default-features = false }
litep2p = { version = "0.6.2" }
log = { version = "0.4.22", default-features = false }
macro_magic = { version = "0.5.1" }
maplit = { version = "1.0.2" }
memmap2 = { version = "0.9.3" }
merkleized-metadata = { version = "0.1.0" }
merlin = { version = "3.0", default-features = false }
messages-relay = { path = "bridges/relays/messages" }
metered = { version = "0.6.1", default-features = false, package = "prioritized-metered-channel" }
mick-jaeger = { version = "0.1.8" }
milagro-bls = { version = "1.5.4", default-features = false, package = "snowbridge-milagro-bls" }
minimal-template-node = { path = "templates/minimal/node" }
minimal-template-runtime = { path = "templates/minimal/runtime" }
mixnet = { version = "0.7.0" }
mmr-gadget = { path = "substrate/client/merkle-mountain-range", default-features = false }
mmr-lib = { version = "0.5.2", package = "ckb-merkle-mountain-range" }
mmr-rpc = { path = "substrate/client/merkle-mountain-range/rpc", default-features = false }
mockall = { version = "0.11.3" }
multiaddr = { version = "0.18.1" }
multihash = { version = "0.19.1", default-features = false }
multihash-codetable = { version = "0.1.1" }
multistream-select = { version = "0.13.0" }
names = { version = "0.14.0", default-features = false }
nix = { version = "0.28.0" }
node-cli = { path = "substrate/bin/node/cli", package = "staging-node-cli" }
node-inspect = { path = "substrate/bin/node/inspect", default-features = false, package = "staging-node-inspect" }
node-primitives = { path = "substrate/bin/node/primitives", default-features = false }
node-rpc = { path = "substrate/bin/node/rpc" }
node-testing = { path = "substrate/bin/node/testing" }
nohash-hasher = { version = "0.2.0" }
novelpoly = { version = "2.0.0", package = "reed-solomon-novelpoly" }
num-bigint = { version = "0.4.3" }
num-format = { version = "0.4.3" }
num-rational = { version = "0.4.1" }
num-traits = { version = "0.2.17", default-features = false }
num_cpus = { version = "1.13.1" }
once_cell = { version = "1.19.0" }
orchestra = { version = "0.4.0", default-features = false }
pallet-alliance = { path = "substrate/frame/alliance", default-features = false }
pallet-asset-conversion = { path = "substrate/frame/asset-conversion", default-features = false }
pallet-asset-conversion-ops = { path = "substrate/frame/asset-conversion/ops", default-features = false }
pallet-asset-conversion-tx-payment = { path = "substrate/frame/transaction-payment/asset-conversion-tx-payment", default-features = false }
pallet-asset-rate = { path = "substrate/frame/asset-rate", default-features = false }
pallet-asset-tx-payment = { path = "substrate/frame/transaction-payment/asset-tx-payment", default-features = false }
pallet-assets = { path = "substrate/frame/assets", default-features = false }
pallet-assets-freezer = { path = "substrate/frame/assets-freezer", default-features = false }
pallet-atomic-swap = { default-features = false, path = "substrate/frame/atomic-swap" }
pallet-aura = { path = "substrate/frame/aura", default-features = false }
pallet-authority-discovery = { path = "substrate/frame/authority-discovery", default-features = false }
pallet-authorship = { path = "substrate/frame/authorship", default-features = false }
pallet-babe = { path = "substrate/frame/babe", default-features = false }
pallet-bags-list = { path = "substrate/frame/bags-list", default-features = false }
pallet-bags-list-remote-tests = { path = "substrate/frame/bags-list/remote-tests" }
pallet-balances = { path = "substrate/frame/balances", default-features = false }
pallet-beefy = { path = "substrate/frame/beefy", default-features = false }
pallet-beefy-mmr = { path = "substrate/frame/beefy-mmr", default-features = false }
pallet-bounties = { path = "substrate/frame/bounties", default-features = false }
pallet-bridge-grandpa = { path = "bridges/modules/grandpa", default-features = false }
pallet-bridge-messages = { path = "bridges/modules/messages", default-features = false }
pallet-bridge-parachains = { path = "bridges/modules/parachains", default-features = false }
pallet-bridge-relayers = { path = "bridges/modules/relayers", default-features = false }
pallet-broker = { path = "substrate/frame/broker", default-features = false }
pallet-child-bounties = { path = "substrate/frame/child-bounties", default-features = false }
pallet-collator-selection = { path = "cumulus/pallets/collator-selection", default-features = false }
pallet-collective = { path = "substrate/frame/collective", default-features = false }
pallet-collective-content = { path = "cumulus/parachains/pallets/collective-content", default-features = false }
pallet-contracts = { path = "substrate/frame/contracts", default-features = false }
pallet-contracts-fixtures = { path = "substrate/frame/contracts/fixtures" }
pallet-contracts-mock-network = { default-features = false, path = "substrate/frame/contracts/mock-network" }
pallet-contracts-proc-macro = { path = "substrate/frame/contracts/proc-macro", default-features = false }
pallet-contracts-uapi = { path = "substrate/frame/contracts/uapi", default-features = false }
pallet-conviction-voting = { path = "substrate/frame/conviction-voting", default-features = false }
pallet-core-fellowship = { path = "substrate/frame/core-fellowship", default-features = false }
pallet-default-config-example = { path = "substrate/frame/examples/default-config", default-features = false }
pallet-delegated-staking = { path = "substrate/frame/delegated-staking", default-features = false }
pallet-democracy = { path = "substrate/frame/democracy", default-features = false }
pallet-dev-mode = { path = "substrate/frame/examples/dev-mode", default-features = false }
pallet-election-provider-multi-phase = { path = "substrate/frame/election-provider-multi-phase", default-features = false }
pallet-election-provider-support-benchmarking = { path = "substrate/frame/election-provider-support/benchmarking", default-features = false }
pallet-elections-phragmen = { path = "substrate/frame/elections-phragmen", default-features = false }
pallet-example-basic = { path = "substrate/frame/examples/basic", default-features = false }
pallet-example-frame-crate = { path = "substrate/frame/examples/frame-crate", default-features = false }
pallet-example-kitchensink = { path = "substrate/frame/examples/kitchensink", default-features = false }
pallet-example-mbm = { path = "substrate/frame/examples/multi-block-migrations", default-features = false }
pallet-example-offchain-worker = { path = "substrate/frame/examples/offchain-worker", default-features = false }
pallet-example-single-block-migrations = { path = "substrate/frame/examples/single-block-migrations", default-features = false }
pallet-example-split = { path = "substrate/frame/examples/split", default-features = false }
pallet-example-tasks = { path = "substrate/frame/examples/tasks", default-features = false }
pallet-examples = { path = "substrate/frame/examples" }
pallet-fast-unstake = { path = "substrate/frame/fast-unstake", default-features = false }
pallet-glutton = { path = "substrate/frame/glutton", default-features = false }
pallet-grandpa = { path = "substrate/frame/grandpa", default-features = false }
pallet-identity = { path = "substrate/frame/identity", default-features = false }
pallet-im-online = { path = "substrate/frame/im-online", default-features = false }
pallet-indices = { path = "substrate/frame/indices", default-features = false }
pallet-insecure-randomness-collective-flip = { path = "substrate/frame/insecure-randomness-collective-flip", default-features = false }
pallet-lottery = { default-features = false, path = "substrate/frame/lottery" }
pallet-membership = { path = "substrate/frame/membership", default-features = false }
pallet-message-queue = { path = "substrate/frame/message-queue", default-features = false }
pallet-migrations = { path = "substrate/frame/migrations", default-features = false }
pallet-minimal-template = { path = "templates/minimal/pallets/template", default-features = false }
pallet-mixnet = { default-features = false, path = "substrate/frame/mixnet" }
pallet-mmr = { path = "substrate/frame/merkle-mountain-range", default-features = false }
pallet-multisig = { path = "substrate/frame/multisig", default-features = false }
pallet-nft-fractionalization = { path = "substrate/frame/nft-fractionalization", default-features = false }
pallet-nfts = { path = "substrate/frame/nfts", default-features = false }
pallet-nfts-runtime-api = { path = "substrate/frame/nfts/runtime-api", default-features = false }
pallet-nis = { path = "substrate/frame/nis", default-features = false }
pallet-node-authorization = { default-features = false, path = "substrate/frame/node-authorization" }
pallet-nomination-pools = { path = "substrate/frame/nomination-pools", default-features = false }
pallet-nomination-pools-benchmarking = { path = "substrate/frame/nomination-pools/benchmarking", default-features = false }
pallet-nomination-pools-runtime-api = { path = "substrate/frame/nomination-pools/runtime-api", default-features = false }
pallet-offences = { path = "substrate/frame/offences", default-features = false }
pallet-offences-benchmarking = { path = "substrate/frame/offences/benchmarking", default-features = false }
pallet-paged-list = { path = "substrate/frame/paged-list", default-features = false }
pallet-parachain-template = { path = "templates/parachain/pallets/template", default-features = false }
pallet-parameters = { path = "substrate/frame/parameters", default-features = false }
pallet-preimage = { path = "substrate/frame/preimage", default-features = false }
pallet-proxy = { path = "substrate/frame/proxy", default-features = false }
pallet-ranked-collective = { path = "substrate/frame/ranked-collective", default-features = false }
pallet-recovery = { path = "substrate/frame/recovery", default-features = false }
pallet-referenda = { path = "substrate/frame/referenda", default-features = false }
pallet-remark = { default-features = false, path = "substrate/frame/remark" }
pallet-root-offences = { default-features = false, path = "substrate/frame/root-offences" }
pallet-root-testing = { path = "substrate/frame/root-testing", default-features = false }
pallet-safe-mode = { default-features = false, path = "substrate/frame/safe-mode" }
pallet-salary = { path = "substrate/frame/salary", default-features = false }
pallet-scheduler = { path = "substrate/frame/scheduler", default-features = false }
pallet-scored-pool = { default-features = false, path = "substrate/frame/scored-pool" }
pallet-session = { path = "substrate/frame/session", default-features = false }
pallet-session-benchmarking = { path = "substrate/frame/session/benchmarking", default-features = false }
pallet-skip-feeless-payment = { path = "substrate/frame/transaction-payment/skip-feeless-payment", default-features = false }
pallet-society = { path = "substrate/frame/society", default-features = false }
pallet-staking = { path = "substrate/frame/staking", default-features = false }
pallet-staking-reward-curve = { path = "substrate/frame/staking/reward-curve", default-features = false }
pallet-staking-reward-fn = { path = "substrate/frame/staking/reward-fn", default-features = false }
pallet-staking-runtime-api = { path = "substrate/frame/staking/runtime-api", default-features = false }
pallet-state-trie-migration = { path = "substrate/frame/state-trie-migration", default-features = false }
pallet-statement = { default-features = false, path = "substrate/frame/statement" }
pallet-sudo = { path = "substrate/frame/sudo", default-features = false }
pallet-template = { path = "templates/solochain/pallets/template", default-features = false }
pallet-timestamp = { path = "substrate/frame/timestamp", default-features = false }
pallet-tips = { path = "substrate/frame/tips", default-features = false }
pallet-transaction-payment = { path = "substrate/frame/transaction-payment", default-features = false }
pallet-transaction-payment-rpc = { path = "substrate/frame/transaction-payment/rpc", default-features = false }
pallet-transaction-payment-rpc-runtime-api = { path = "substrate/frame/transaction-payment/rpc/runtime-api", default-features = false }
pallet-transaction-storage = { default-features = false, path = "substrate/frame/transaction-storage" }
pallet-treasury = { path = "substrate/frame/treasury", default-features = false }
pallet-tx-pause = { default-features = false, path = "substrate/frame/tx-pause" }
pallet-uniques = { path = "substrate/frame/uniques", default-features = false }
pallet-utility = { path = "substrate/frame/utility", default-features = false }
pallet-vesting = { path = "substrate/frame/vesting", default-features = false }
pallet-whitelist = { path = "substrate/frame/whitelist", default-features = false }
pallet-xcm = { path = "polkadot/xcm/pallet-xcm", default-features = false }
pallet-xcm-benchmarks = { path = "polkadot/xcm/pallet-xcm-benchmarks", default-features = false }
pallet-xcm-bridge-hub = { path = "bridges/modules/xcm-bridge-hub", default-features = false }
pallet-xcm-bridge-hub-router = { path = "bridges/modules/xcm-bridge-hub-router", default-features = false }
parachain-info = { path = "cumulus/parachains/pallets/parachain-info", default-features = false, package = "staging-parachain-info" }
parachain-template-runtime = { path = "templates/parachain/runtime" }
parachains-common = { path = "cumulus/parachains/common", default-features = false }
parachains-relay = { path = "bridges/relays/parachains" }
parachains-runtimes-test-utils = { path = "cumulus/parachains/runtimes/test-utils", default-features = false }
parity-bytes = { version = "0.1.2", default-features = false }
parity-db = { version = "0.4.13" }
parity-util-mem = { version = "0.12.0" }
parity-wasm = { version = "0.45.0" }
parking_lot = { version = "0.12.1", default-features = false }
partial_sort = { version = "0.2.0" }
paste = { version = "1.0.15", default-features = false }
pbkdf2 = { version = "0.12.2", default-features = false }
penpal-emulated-chain = { path = "cumulus/parachains/integration-tests/emulated/chains/parachains/testing/penpal" }
penpal-runtime = { path = "cumulus/parachains/runtimes/testing/penpal" }
people-rococo-emulated-chain = { path = "cumulus/parachains/integration-tests/emulated/chains/parachains/people/people-rococo" }
people-rococo-runtime = { path = "cumulus/parachains/runtimes/people/people-rococo" }
people-westend-emulated-chain = { path = "cumulus/parachains/integration-tests/emulated/chains/parachains/people/people-westend" }
people-westend-runtime = { path = "cumulus/parachains/runtimes/people/people-westend" }
pin-project = { version = "1.1.3" }
platforms = { version = "3.0" }
polkadot-approval-distribution = { path = "polkadot/node/network/approval-distribution", default-features = false }
polkadot-availability-bitfield-distribution = { path = "polkadot/node/network/bitfield-distribution", default-features = false }
polkadot-availability-distribution = { path = "polkadot/node/network/availability-distribution", default-features = false }
polkadot-availability-recovery = { path = "polkadot/node/network/availability-recovery", default-features = false }
polkadot-cli = { path = "polkadot/cli", default-features = false }
polkadot-collator-protocol = { path = "polkadot/node/network/collator-protocol", default-features = false }
polkadot-core-primitives = { path = "polkadot/core-primitives", default-features = false }
polkadot-dispute-distribution = { path = "polkadot/node/network/dispute-distribution", default-features = false }
polkadot-erasure-coding = { path = "polkadot/erasure-coding", default-features = false }
polkadot-gossip-support = { path = "polkadot/node/network/gossip-support", default-features = false }
polkadot-network-bridge = { path = "polkadot/node/network/bridge", default-features = false }
polkadot-node-collation-generation = { path = "polkadot/node/collation-generation", default-features = false }
polkadot-node-core-approval-voting = { path = "polkadot/node/core/approval-voting", default-features = false }
polkadot-node-core-av-store = { path = "polkadot/node/core/av-store", default-features = false }
polkadot-node-core-backing = { path = "polkadot/node/core/backing", default-features = false }
polkadot-node-core-bitfield-signing = { path = "polkadot/node/core/bitfield-signing", default-features = false }
polkadot-node-core-candidate-validation = { path = "polkadot/node/core/candidate-validation", default-features = false }
polkadot-node-core-chain-api = { path = "polkadot/node/core/chain-api", default-features = false }
polkadot-node-core-chain-selection = { path = "polkadot/node/core/chain-selection", default-features = false }
polkadot-node-core-dispute-coordinator = { path = "polkadot/node/core/dispute-coordinator", default-features = false }
polkadot-node-core-parachains-inherent = { path = "polkadot/node/core/parachains-inherent", default-features = false }
polkadot-node-core-prospective-parachains = { path = "polkadot/node/core/prospective-parachains", default-features = false }
polkadot-node-core-provisioner = { path = "polkadot/node/core/provisioner", default-features = false }
polkadot-node-core-pvf = { path = "polkadot/node/core/pvf", default-features = false }
polkadot-node-core-pvf-checker = { path = "polkadot/node/core/pvf-checker", default-features = false }
polkadot-node-core-pvf-common = { path = "polkadot/node/core/pvf/common", default-features = false }
polkadot-node-core-pvf-execute-worker = { path = "polkadot/node/core/pvf/execute-worker", default-features = false }
polkadot-node-core-pvf-prepare-worker = { path = "polkadot/node/core/pvf/prepare-worker", default-features = false }
polkadot-node-core-runtime-api = { path = "polkadot/node/core/runtime-api", default-features = false }
polkadot-node-jaeger = { path = "polkadot/node/jaeger", default-features = false }
polkadot-node-metrics = { path = "polkadot/node/metrics", default-features = false }
polkadot-node-network-protocol = { path = "polkadot/node/network/protocol", default-features = false }
polkadot-node-primitives = { path = "polkadot/node/primitives", default-features = false }
polkadot-node-subsystem = { path = "polkadot/node/subsystem", default-features = false }
polkadot-node-subsystem-test-helpers = { path = "polkadot/node/subsystem-test-helpers" }
polkadot-node-subsystem-types = { path = "polkadot/node/subsystem-types", default-features = false }
polkadot-node-subsystem-util = { path = "polkadot/node/subsystem-util", default-features = false }
polkadot-overseer = { path = "polkadot/node/overseer", default-features = false }
polkadot-parachain-primitives = { path = "polkadot/parachain", default-features = false }
polkadot-primitives = { path = "polkadot/primitives", default-features = false }
polkadot-primitives-test-helpers = { path = "polkadot/primitives/test-helpers" }
polkadot-rpc = { path = "polkadot/rpc", default-features = false }
polkadot-runtime-common = { path = "polkadot/runtime/common", default-features = false }
polkadot-runtime-metrics = { path = "polkadot/runtime/metrics", default-features = false }
polkadot-runtime-parachains = { path = "polkadot/runtime/parachains", default-features = false }
polkadot-sdk = { path = "umbrella", default-features = false }
polkadot-sdk-docs = { path = "docs/sdk" }
polkadot-service = { path = "polkadot/node/service", default-features = false }
polkadot-statement-distribution = { path = "polkadot/node/network/statement-distribution", default-features = false }
polkadot-statement-table = { path = "polkadot/statement-table", default-features = false }
polkadot-subsystem-bench = { path = "polkadot/node/subsystem-bench" }
polkadot-test-client = { path = "polkadot/node/test/client" }
polkadot-test-runtime = { path = "polkadot/runtime/test-runtime" }
polkadot-test-service = { path = "polkadot/node/test/service" }
polkavm = "0.9.3"
polkavm-derive = "0.9.1"
polkavm-linker = "0.9.2"
portpicker = { version = "0.1.1" }
pretty_assertions = { version = "1.3.0" }
primitive-types = { version = "0.12.1", default-features = false }
proc-macro-crate = { version = "3.0.0" }
proc-macro-warning = { version = "1.0.0", default-features = false }
proc-macro2 = { version = "1.0.64" }
procfs = { version = "0.16.0" }
prometheus = { version = "0.13.0", default-features = false }
prometheus-endpoint = { path = "substrate/utils/prometheus", default-features = false, package = "substrate-prometheus-endpoint" }
prometheus-parse = { version = "0.2.2" }
prost = { version = "0.12.4" }
prost-build = { version = "0.12.4" }
pyroscope = { version = "0.5.7" }
pyroscope_pprofrs = { version = "0.2.7" }
quick_cache = { version = "0.3" }
quickcheck = { version = "1.0.3", default-features = false }
quote = { version = "1.0.36" }
rand = { version = "0.8.5", default-features = false }
rand_chacha = { version = "0.3.1", default-features = false }
rand_core = { version = "0.6.2" }
rand_distr = { version = "0.4.3" }
rand_pcg = { version = "0.3.1" }
rayon = { version = "1.5.1" }
rbtag = { version = "0.3" }
ref-cast = { version = "1.0.23" }
regex = { version = "1.10.2" }
relay-substrate-client = { path = "bridges/relays/client-substrate" }
relay-utils = { path = "bridges/relays/utils" }
remote-externalities = { path = "substrate/utils/frame/remote-externalities", default-features = false, package = "frame-remote-externalities" }
reqwest = { version = "0.11", default-features = false }
rlp = { version = "0.5.2", default-features = false }
rococo-emulated-chain = { path = "cumulus/parachains/integration-tests/emulated/chains/relays/rococo" }
rococo-parachain-runtime = { path = "cumulus/parachains/runtimes/testing/rococo-parachain" }
rococo-runtime = { path = "polkadot/runtime/rococo" }
rococo-runtime-constants = { path = "polkadot/runtime/rococo/constants", default-features = false }
rococo-system-emulated-network = { path = "cumulus/parachains/integration-tests/emulated/networks/rococo-system" }
rococo-westend-system-emulated-network = { path = "cumulus/parachains/integration-tests/emulated/networks/rococo-westend-system" }
rpassword = { version = "7.0.0" }
rstest = { version = "0.18.2" }
rustc-hash = { version = "1.1.0" }
rustc-hex = { version = "2.1.0", default-features = false }
rustix = { version = "0.36.7", default-features = false }
rustversion = { version = "1.0.6" }
rusty-fork = { version = "0.3.0", default-features = false }
safe-mix = { version = "1.0", default-features = false }
sc-allocator = { path = "substrate/client/allocator", default-features = false }
sc-authority-discovery = { path = "substrate/client/authority-discovery", default-features = false }
sc-basic-authorship = { path = "substrate/client/basic-authorship", default-features = false }
sc-block-builder = { path = "substrate/client/block-builder", default-features = false }
sc-chain-spec = { path = "substrate/client/chain-spec", default-features = false }
sc-chain-spec-derive = { path = "substrate/client/chain-spec/derive", default-features = false }
sc-cli = { path = "substrate/client/cli", default-features = false }
sc-client-api = { path = "substrate/client/api", default-features = false }
sc-client-db = { path = "substrate/client/db", default-features = false }
sc-consensus = { path = "substrate/client/consensus/common", default-features = false }
sc-consensus-aura = { path = "substrate/client/consensus/aura", default-features = false }
sc-consensus-babe = { path = "substrate/client/consensus/babe", default-features = false }
sc-consensus-babe-rpc = { path = "substrate/client/consensus/babe/rpc", default-features = false }
sc-consensus-beefy = { path = "substrate/client/consensus/beefy", default-features = false }
sc-consensus-beefy-rpc = { path = "substrate/client/consensus/beefy/rpc", default-features = false }
sc-consensus-epochs = { path = "substrate/client/consensus/epochs", default-features = false }
sc-consensus-grandpa = { path = "substrate/client/consensus/grandpa", default-features = false }
sc-consensus-grandpa-rpc = { path = "substrate/client/consensus/grandpa/rpc", default-features = false }
sc-consensus-manual-seal = { path = "substrate/client/consensus/manual-seal", default-features = false }
sc-consensus-pow = { path = "substrate/client/consensus/pow", default-features = false }
sc-consensus-slots = { path = "substrate/client/consensus/slots", default-features = false }
sc-executor = { path = "substrate/client/executor", default-features = false }
sc-executor-common = { path = "substrate/client/executor/common", default-features = false }
sc-executor-polkavm = { path = "substrate/client/executor/polkavm", default-features = false }
sc-executor-wasmtime = { path = "substrate/client/executor/wasmtime", default-features = false }
sc-informant = { path = "substrate/client/informant", default-features = false }
sc-keystore = { path = "substrate/client/keystore", default-features = false }
sc-mixnet = { path = "substrate/client/mixnet", default-features = false }
sc-network = { path = "substrate/client/network", default-features = false }
sc-network-common = { path = "substrate/client/network/common", default-features = false }
sc-network-gossip = { path = "substrate/client/network-gossip", default-features = false }
sc-network-light = { path = "substrate/client/network/light", default-features = false }
sc-network-statement = { default-features = false, path = "substrate/client/network/statement" }
sc-network-sync = { path = "substrate/client/network/sync", default-features = false }
sc-network-test = { path = "substrate/client/network/test" }
sc-network-transactions = { path = "substrate/client/network/transactions", default-features = false }
sc-network-types = { path = "substrate/client/network/types", default-features = false }
sc-offchain = { path = "substrate/client/offchain", default-features = false }
sc-proposer-metrics = { path = "substrate/client/proposer-metrics", default-features = false }
sc-rpc = { path = "substrate/client/rpc", default-features = false }
sc-rpc-api = { path = "substrate/client/rpc-api", default-features = false }
sc-rpc-server = { path = "substrate/client/rpc-servers", default-features = false }
sc-rpc-spec-v2 = { path = "substrate/client/rpc-spec-v2", default-features = false }
sc-runtime-test = { path = "substrate/client/executor/runtime-test" }
sc-service = { path = "substrate/client/service", default-features = false }
sc-service-test = { path = "substrate/client/service/test" }
sc-state-db = { path = "substrate/client/state-db", default-features = false }
sc-statement-store = { default-features = false, path = "substrate/client/statement-store" }
sc-storage-monitor = { path = "substrate/client/storage-monitor", default-features = false }
sc-sync-state-rpc = { path = "substrate/client/sync-state-rpc", default-features = false }
sc-sysinfo = { path = "substrate/client/sysinfo", default-features = false }
sc-telemetry = { path = "substrate/client/telemetry", default-features = false }
sc-tracing = { path = "substrate/client/tracing", default-features = false }
sc-tracing-proc-macro = { path = "substrate/client/tracing/proc-macro", default-features = false }
sc-transaction-pool = { path = "substrate/client/transaction-pool", default-features = false }
sc-transaction-pool-api = { path = "substrate/client/transaction-pool/api", default-features = false }
sc-utils = { path = "substrate/client/utils", default-features = false }
scale-info = { version = "2.11.1", default-features = false }
schemars = { version = "0.8.13", default-features = false }
schnellru = { version = "0.2.1" }
schnorrkel = { version = "0.11.4", default-features = false }
seccompiler = { version = "0.4.0" }
secp256k1 = { version = "0.28.0", default-features = false }
secrecy = { version = "0.8.0", default-features = false }
seedling-runtime = { path = "cumulus/parachains/runtimes/starters/seedling" }
separator = { version = "0.4.1" }
serde = { version = "1.0.204", default-features = false }
serde-big-array = { version = "0.3.2" }
serde_derive = { version = "1.0.117" }
serde_json = { version = "1.0.121", default-features = false }
serde_yaml = { version = "0.9" }
serial_test = { version = "2.0.0" }
sha1 = { version = "0.10.6" }
sha2 = { version = "0.10.7", default-features = false }
sha3 = { version = "0.10.0", default-features = false }
shell-runtime = { path = "cumulus/parachains/runtimes/starters/shell" }
slot-range-helper = { path = "polkadot/runtime/common/slot_range_helper", default-features = false }
slotmap = { version = "1.0" }
smallvec = { version = "1.11.0", default-features = false }
smoldot = { version = "0.11.0", default-features = false }
smoldot-light = { version = "0.9.0", default-features = false }
snowbridge-beacon-primitives = { path = "bridges/snowbridge/primitives/beacon", default-features = false }
snowbridge-core = { path = "bridges/snowbridge/primitives/core", default-features = false }
snowbridge-ethereum = { path = "bridges/snowbridge/primitives/ethereum", default-features = false }
snowbridge-outbound-queue-merkle-tree = { path = "bridges/snowbridge/pallets/outbound-queue/merkle-tree", default-features = false }
snowbridge-outbound-queue-runtime-api = { path = "bridges/snowbridge/pallets/outbound-queue/runtime-api", default-features = false }
snowbridge-pallet-ethereum-client = { path = "bridges/snowbridge/pallets/ethereum-client", default-features = false }
snowbridge-pallet-ethereum-client-fixtures = { path = "bridges/snowbridge/pallets/ethereum-client/fixtures", default-features = false }
snowbridge-pallet-inbound-queue = { path = "bridges/snowbridge/pallets/inbound-queue", default-features = false }
snowbridge-pallet-inbound-queue-fixtures = { path = "bridges/snowbridge/pallets/inbound-queue/fixtures", default-features = false }
snowbridge-pallet-outbound-queue = { path = "bridges/snowbridge/pallets/outbound-queue", default-features = false }
snowbridge-pallet-system = { path = "bridges/snowbridge/pallets/system", default-features = false }
snowbridge-router-primitives = { path = "bridges/snowbridge/primitives/router", default-features = false }
snowbridge-runtime-common = { path = "bridges/snowbridge/runtime/runtime-common", default-features = false }
snowbridge-runtime-test-common = { path = "bridges/snowbridge/runtime/test-common", default-features = false }
snowbridge-system-runtime-api = { path = "bridges/snowbridge/pallets/system/runtime-api", default-features = false }
soketto = { version = "0.7.1" }
solochain-template-runtime = { path = "templates/solochain/runtime" }
sp-api = { path = "substrate/primitives/api", default-features = false }
sp-api-proc-macro = { path = "substrate/primitives/api/proc-macro", default-features = false }
sp-application-crypto = { path = "substrate/primitives/application-crypto", default-features = false }
sp-arithmetic = { path = "substrate/primitives/arithmetic", default-features = false }
sp-authority-discovery = { path = "substrate/primitives/authority-discovery", default-features = false }
sp-block-builder = { path = "substrate/primitives/block-builder", default-features = false }
sp-blockchain = { path = "substrate/primitives/blockchain", default-features = false }
sp-consensus = { path = "substrate/primitives/consensus/common", default-features = false }
sp-consensus-aura = { path = "substrate/primitives/consensus/aura", default-features = false }
sp-consensus-babe = { path = "substrate/primitives/consensus/babe", default-features = false }
sp-consensus-beefy = { path = "substrate/primitives/consensus/beefy", default-features = false }
sp-consensus-grandpa = { path = "substrate/primitives/consensus/grandpa", default-features = false }
sp-consensus-pow = { path = "substrate/primitives/consensus/pow", default-features = false }
sp-consensus-sassafras = { path = "substrate/primitives/consensus/sassafras", default-features = false }
sp-consensus-slots = { path = "substrate/primitives/consensus/slots", default-features = false }
sp-core = { path = "substrate/primitives/core", default-features = false }
sp-core-hashing = { default-features = false, path = "substrate/deprecated/hashing" }
sp-core-hashing-proc-macro = { default-features = false, path = "substrate/deprecated/hashing/proc-macro" }
sp-crypto-ec-utils = { default-features = false, path = "substrate/primitives/crypto/ec-utils" }
sp-crypto-hashing = { path = "substrate/primitives/crypto/hashing", default-features = false }
sp-crypto-hashing-proc-macro = { path = "substrate/primitives/crypto/hashing/proc-macro", default-features = false }
sp-database = { path = "substrate/primitives/database", default-features = false }
sp-debug-derive = { path = "substrate/primitives/debug-derive", default-features = false }
sp-externalities = { path = "substrate/primitives/externalities", default-features = false }
sp-genesis-builder = { path = "substrate/primitives/genesis-builder", default-features = false }
sp-inherents = { path = "substrate/primitives/inherents", default-features = false }
sp-io = { path = "substrate/primitives/io", default-features = false }
sp-keyring = { path = "substrate/primitives/keyring", default-features = false }
sp-keystore = { path = "substrate/primitives/keystore", default-features = false }
sp-maybe-compressed-blob = { path = "substrate/primitives/maybe-compressed-blob", default-features = false }
sp-metadata-ir = { path = "substrate/primitives/metadata-ir", default-features = false }
sp-mixnet = { path = "substrate/primitives/mixnet", default-features = false }
sp-mmr-primitives = { path = "substrate/primitives/merkle-mountain-range", default-features = false }
sp-npos-elections = { path = "substrate/primitives/npos-elections", default-features = false }
sp-offchain = { path = "substrate/primitives/offchain", default-features = false }
sp-panic-handler = { path = "substrate/primitives/panic-handler", default-features = false }
sp-rpc = { path = "substrate/primitives/rpc", default-features = false }
sp-runtime = { path = "substrate/primitives/runtime", default-features = false }
sp-runtime-interface = { path = "substrate/primitives/runtime-interface", default-features = false }
sp-runtime-interface-proc-macro = { path = "substrate/primitives/runtime-interface/proc-macro", default-features = false }
sp-runtime-interface-test-wasm = { path = "substrate/primitives/runtime-interface/test-wasm" }
sp-runtime-interface-test-wasm-deprecated = { path = "substrate/primitives/runtime-interface/test-wasm-deprecated" }
sp-session = { path = "substrate/primitives/session", default-features = false }
sp-staking = { path = "substrate/primitives/staking", default-features = false }
sp-state-machine = { path = "substrate/primitives/state-machine", default-features = false }
sp-statement-store = { path = "substrate/primitives/statement-store", default-features = false }
sp-std = { path = "substrate/primitives/std", default-features = false }
sp-storage = { path = "substrate/primitives/storage", default-features = false }
sp-test-primitives = { path = "substrate/primitives/test-primitives" }
sp-timestamp = { path = "substrate/primitives/timestamp", default-features = false }
sp-tracing = { path = "substrate/primitives/tracing", default-features = false }
sp-transaction-pool = { path = "substrate/primitives/transaction-pool", default-features = false }
sp-transaction-storage-proof = { path = "substrate/primitives/transaction-storage-proof", default-features = false }
sp-trie = { path = "substrate/primitives/trie", default-features = false }
sp-version = { path = "substrate/primitives/version", default-features = false }
sp-version-proc-macro = { path = "substrate/primitives/version/proc-macro", default-features = false }
sp-wasm-interface = { path = "substrate/primitives/wasm-interface", default-features = false }
sp-weights = { path = "substrate/primitives/weights", default-features = false }
spinners = { version = "4.1.1" }
ss58-registry = { version = "1.34.0", default-features = false }
ssz_rs = { version = "0.9.0", default-features = false }
ssz_rs_derive = { version = "0.9.0", default-features = false }
static_assertions = { version = "1.1.0", default-features = false }
static_init = { version = "1.0.3" }
structopt = { version = "0.3" }
strum = { version = "0.26.2", default-features = false }
subkey = { path = "substrate/bin/utils/subkey", default-features = false }
substrate-bip39 = { path = "substrate/utils/substrate-bip39", default-features = false }
substrate-build-script-utils = { path = "substrate/utils/build-script-utils", default-features = false }
substrate-cli-test-utils = { path = "substrate/test-utils/cli" }
substrate-frame-rpc-support = { default-features = false, path = "substrate/utils/frame/rpc/support" }
substrate-frame-rpc-system = { path = "substrate/utils/frame/rpc/system", default-features = false }
substrate-rpc-client = { path = "substrate/utils/frame/rpc/client", default-features = false }
substrate-state-trie-migration-rpc = { path = "substrate/utils/frame/rpc/state-trie-migration-rpc", default-features = false }
substrate-test-client = { path = "substrate/test-utils/client" }
substrate-test-runtime = { path = "substrate/test-utils/runtime" }
substrate-test-runtime-client = { path = "substrate/test-utils/runtime/client" }
substrate-test-runtime-transaction-pool = { path = "substrate/test-utils/runtime/transaction-pool" }
substrate-test-utils = { path = "substrate/test-utils" }
substrate-wasm-builder = { path = "substrate/utils/wasm-builder", default-features = false }
syn = { version = "2.0.53" }
sysinfo = { version = "0.30" }
tar = { version = "0.4" }
tempfile = { version = "3.8.1" }
test-log = { version = "0.2.14" }
test-pallet = { path = "substrate/frame/support/test/pallet", default-features = false, package = "frame-support-test-pallet" }
test-parachain-adder = { path = "polkadot/parachain/test-parachains/adder" }
test-parachain-halt = { path = "polkadot/parachain/test-parachains/halt" }
test-parachain-undying = { path = "polkadot/parachain/test-parachains/undying" }
test-runtime-constants = { path = "polkadot/runtime/test-runtime/constants", default-features = false }
testnet-parachains-constants = { path = "cumulus/parachains/runtimes/constants", default-features = false }
thiserror = { version = "1.0.48" }
thousands = { version = "0.2.0" }
threadpool = { version = "1.7" }
tikv-jemalloc-ctl = { version = "0.5.0" }
tikv-jemallocator = { version = "0.5.0" }
time = { version = "0.3" }
tiny-keccak = { version = "2.0.2" }
tokio = { version = "1.37.0", default-features = false }
tokio-retry = { version = "0.3.0" }
tokio-stream = { version = "0.1.14" }
tokio-test = { version = "0.4.2" }
tokio-tungstenite = { version = "0.20.1" }
tokio-util = { version = "0.7.8" }
toml = { version = "0.8.8" }
toml_edit = { version = "0.19" }
tower = { version = "0.4.13" }
tower-http = { version = "0.5.2" }
tracing = { version = "0.1.37", default-features = false }
tracing-core = { version = "0.1.32", default-features = false }
tracing-futures = { version = "0.2.4" }
tracing-log = { version = "0.2.0" }
tracing-subscriber = { version = "0.3.18" }
tracking-allocator = { path = "polkadot/node/tracking-allocator", default-features = false, package = "staging-tracking-allocator" }
<<<<<<< HEAD
trie-db = { package = "subtrie", version = "0.0.1", default-features = false }
trybuild = { version = "1.0.88" }
=======
trie-bench = { version = "0.39.0" }
trie-db = { version = "0.29.0", default-features = false }
trie-root = { version = "0.18.0", default-features = false }
trie-standardmap = { version = "0.16.0" }
trybuild = { version = "1.0.89" }
>>>>>>> 0b52a2c1
tt-call = { version = "1.0.8" }
tuplex = { version = "0.1", default-features = false }
twox-hash = { version = "1.6.3", default-features = false }
unsigned-varint = { version = "0.7.2" }
url = { version = "2.4.0" }
void = { version = "1.0.2" }
w3f-bls = { version = "0.1.3", default-features = false }
wait-timeout = { version = "0.2" }
walkdir = { version = "2.5.0" }
wasm-bindgen-test = { version = "0.3.19" }
wasm-instrument = { version = "0.4", default-features = false }
wasm-opt = { version = "0.116" }
wasm-timer = { version = "0.2.5" }
wasmi = { version = "0.32.3", default-features = false }
wasmtime = { version = "8.0.1", default-features = false }
wat = { version = "1.0.0" }
westend-emulated-chain = { path = "cumulus/parachains/integration-tests/emulated/chains/relays/westend", default-features = false }
westend-runtime = { path = "polkadot/runtime/westend" }
westend-runtime-constants = { path = "polkadot/runtime/westend/constants", default-features = false }
westend-system-emulated-network = { path = "cumulus/parachains/integration-tests/emulated/networks/westend-system" }
x25519-dalek = { version = "2.0" }
xcm = { path = "polkadot/xcm", default-features = false, package = "staging-xcm" }
xcm-builder = { path = "polkadot/xcm/xcm-builder", default-features = false, package = "staging-xcm-builder" }
xcm-docs = { path = "polkadot/xcm/docs" }
xcm-emulator = { path = "cumulus/xcm/xcm-emulator", default-features = false }
xcm-executor = { path = "polkadot/xcm/xcm-executor", default-features = false, package = "staging-xcm-executor" }
xcm-procedural = { path = "polkadot/xcm/procedural", default-features = false }
xcm-runtime-apis = { path = "polkadot/xcm/xcm-runtime-apis", default-features = false }
xcm-simulator = { path = "polkadot/xcm/xcm-simulator", default-features = false }
zeroize = { version = "1.7.0", default-features = false }
zstd = { version = "0.12.4", default-features = false }

[profile.release]
# Polkadot runtime requires unwinding.
opt-level = 3
panic = "unwind"

# make sure dev builds with backtrace do not slow us down
[profile.dev.package.backtrace]
inherits = "release"

[profile.production]
codegen-units = 1
inherits = "release"
lto = true

[profile.testnet]
debug = 1               # debug symbols are useful for profilers
debug-assertions = true
inherits = "release"
overflow-checks = true

# The list of dependencies below (which can be both direct and indirect dependencies) are crates
# that are suspected to be CPU-intensive, and that are unlikely to require debugging (as some of
# their debug info might be missing) or to require to be frequently recompiled. We compile these
# dependencies with `opt-level=3` even in "dev" mode in order to make "dev" mode more usable.
# The majority of these crates are cryptographic libraries.
#
# If you see an error mentioning "profile package spec ... did not match any packages", it
# probably concerns this list.
#
# This list is ordered alphabetically.
[profile.dev.package]
blake2 = { opt-level = 3 }
blake2b_simd = { opt-level = 3 }
chacha20poly1305 = { opt-level = 3 }
cranelift-codegen = { opt-level = 3 }
cranelift-wasm = { opt-level = 3 }
crc32fast = { opt-level = 3 }
crossbeam-deque = { opt-level = 3 }
crypto-mac = { opt-level = 3 }
curve25519-dalek = { opt-level = 3 }
ed25519-dalek = { opt-level = 3 }
flate2 = { opt-level = 3 }
futures-channel = { opt-level = 3 }
hashbrown = { opt-level = 3 }
hmac = { opt-level = 3 }
httparse = { opt-level = 3 }
integer-sqrt = { opt-level = 3 }
keccak = { opt-level = 3 }
libm = { opt-level = 3 }
librocksdb-sys = { opt-level = 3 }
libsecp256k1 = { opt-level = 3 }
libz-sys = { opt-level = 3 }
mio = { opt-level = 3 }
nalgebra = { opt-level = 3 }
num-bigint = { opt-level = 3 }
parking_lot = { opt-level = 3 }
parking_lot_core = { opt-level = 3 }
percent-encoding = { opt-level = 3 }
polkavm-linker = { opt-level = 3 }
primitive-types = { opt-level = 3 }
reed-solomon-novelpoly = { opt-level = 3 }
ring = { opt-level = 3 }
rustls = { opt-level = 3 }
sha2 = { opt-level = 3 }
sha3 = { opt-level = 3 }
smallvec = { opt-level = 3 }
snow = { opt-level = 3 }
substrate-bip39 = { opt-level = 3 }
twox-hash = { opt-level = 3 }
uint = { opt-level = 3 }
wasmi = { opt-level = 3 }
x25519-dalek = { opt-level = 3 }
yamux = { opt-level = 3 }
zeroize = { opt-level = 3 }

[patch.crates-io]
subtrie = { git = "https://github.com/cheme/trie.git", branch = "cheme/new-trie" }
parity-db = { git = "https://github.com/paritytech/parity-db.git", branch = "master" }<|MERGE_RESOLUTION|>--- conflicted
+++ resolved
@@ -1316,16 +1316,8 @@
 tracing-log = { version = "0.2.0" }
 tracing-subscriber = { version = "0.3.18" }
 tracking-allocator = { path = "polkadot/node/tracking-allocator", default-features = false, package = "staging-tracking-allocator" }
-<<<<<<< HEAD
 trie-db = { package = "subtrie", version = "0.0.1", default-features = false }
-trybuild = { version = "1.0.88" }
-=======
-trie-bench = { version = "0.39.0" }
-trie-db = { version = "0.29.0", default-features = false }
-trie-root = { version = "0.18.0", default-features = false }
-trie-standardmap = { version = "0.16.0" }
 trybuild = { version = "1.0.89" }
->>>>>>> 0b52a2c1
 tt-call = { version = "1.0.8" }
 tuplex = { version = "0.1", default-features = false }
 twox-hash = { version = "1.6.3", default-features = false }
