[package]
name = "polkadot-service"
rust-version = "1.60"
version = "7.0.0"
authors.workspace = true
edition.workspace = true
license.workspace = true
description = "Utils to tie different Polkadot components together and allow instantiation of a node."

[lints]
workspace = true

[dependencies]
# Substrate Client
sc-authority-discovery = { path = "../../../substrate/client/authority-discovery" }
babe = { package = "sc-consensus-babe", path = "../../../substrate/client/consensus/babe" }
beefy = { package = "sc-consensus-beefy", path = "../../../substrate/client/consensus/beefy" }
grandpa = { package = "sc-consensus-grandpa", path = "../../../substrate/client/consensus/grandpa" }
mmr-gadget = { path = "../../../substrate/client/merkle-mountain-range" }
sp-mmr-primitives = { path = "../../../substrate/primitives/merkle-mountain-range" }
sc-block-builder = { path = "../../../substrate/client/block-builder" }
sc-chain-spec = { path = "../../../substrate/client/chain-spec" }
sc-client-api = { path = "../../../substrate/client/api" }
sc-client-db = { path = "../../../substrate/client/db" }
sc-consensus = { path = "../../../substrate/client/consensus/common" }
sc-consensus-slots = { path = "../../../substrate/client/consensus/slots" }
sc-executor = { path = "../../../substrate/client/executor" }
sc-network = { path = "../../../substrate/client/network" }
sc-network-common = { path = "../../../substrate/client/network/common" }
sc-network-sync = { path = "../../../substrate/client/network/sync" }
sc-transaction-pool = { path = "../../../substrate/client/transaction-pool" }
sc-transaction-pool-api = { path = "../../../substrate/client/transaction-pool/api" }
sc-sync-state-rpc = { path = "../../../substrate/client/sync-state-rpc" }
sc-keystore = { path = "../../../substrate/client/keystore" }
sc-basic-authorship = { path = "../../../substrate/client/basic-authorship" }
sc-offchain = { path = "../../../substrate/client/offchain" }
sc-sysinfo = { path = "../../../substrate/client/sysinfo" }
service = { package = "sc-service", path = "../../../substrate/client/service", default-features = false }
telemetry = { package = "sc-telemetry", path = "../../../substrate/client/telemetry" }

# Substrate Primitives
sp-authority-discovery = { path = "../../../substrate/primitives/authority-discovery" }
consensus_common = { package = "sp-consensus", path = "../../../substrate/primitives/consensus/common" }
beefy-primitives = { package = "sp-consensus-beefy", path = "../../../substrate/primitives/consensus/beefy" }
grandpa_primitives = { package = "sp-consensus-grandpa", path = "../../../substrate/primitives/consensus/grandpa" }
sp-inherents = { path = "../../../substrate/primitives/inherents" }
sp-keyring = { path = "../../../substrate/primitives/keyring" }
sp-api = { path = "../../../substrate/primitives/api" }
sp-block-builder = { path = "../../../substrate/primitives/block-builder" }
sp-blockchain = { path = "../../../substrate/primitives/blockchain" }
sp-core = { path = "../../../substrate/primitives/core" }
sp-io = { path = "../../../substrate/primitives/io" }
sp-keystore = { path = "../../../substrate/primitives/keystore" }
sp-offchain = { package = "sp-offchain", path = "../../../substrate/primitives/offchain" }
sp-runtime = { path = "../../../substrate/primitives/runtime" }
sp-session = { path = "../../../substrate/primitives/session" }
sp-storage = { path = "../../../substrate/primitives/storage" }
sp-transaction-pool = { path = "../../../substrate/primitives/transaction-pool" }
pallet-transaction-payment = { path = "../../../substrate/frame/transaction-payment" }
sp-timestamp = { path = "../../../substrate/primitives/timestamp" }
sp-consensus-babe = { path = "../../../substrate/primitives/consensus/babe" }
sp-state-machine = { path = "../../../substrate/primitives/state-machine" }
sp-weights = { path = "../../../substrate/primitives/weights" }
sp-version = { path = "../../../substrate/primitives/version" }

# Substrate Pallets
pallet-babe = { path = "../../../substrate/frame/babe" }
pallet-staking = { path = "../../../substrate/frame/staking" }
pallet-transaction-payment-rpc-runtime-api = { path = "../../../substrate/frame/transaction-payment/rpc/runtime-api" }
frame-system = { path = "../../../substrate/frame/system" }

# Substrate Other
frame-system-rpc-runtime-api = { path = "../../../substrate/frame/system/rpc/runtime-api" }
prometheus-endpoint = { package = "substrate-prometheus-endpoint", path = "../../../substrate/utils/prometheus" }
frame-support = { path = "../../../substrate/frame/support" }
frame-benchmarking-cli = { path = "../../../substrate/utils/frame/benchmarking-cli" }
frame-benchmarking = { path = "../../../substrate/frame/benchmarking" }

# External Crates
async-trait = "0.1.79"
futures = "0.3.30"
hex-literal = "0.4.1"
is_executable = "1.0.1"
gum = { package = "tracing-gum", path = "../gum" }
log = { workspace = true, default-features = true }
schnellru = "0.2.1"
serde = { features = ["derive"], workspace = true, default-features = true }
serde_json = { workspace = true, default-features = true }
thiserror = { workspace = true }
kvdb = "0.13.0"
kvdb-rocksdb = { version = "0.19.0", optional = true }
<<<<<<< HEAD
parity-db = { version = "0.4.13", optional = true }
codec = { package = "parity-scale-codec", version = "3.6.1" }
=======
parity-db = { version = "0.4.12", optional = true }
codec = { package = "parity-scale-codec", version = "3.6.12" }
>>>>>>> e31fcffb
parking_lot = "0.12.1"
bitvec = { version = "1.0.1", optional = true }

# Polkadot
polkadot-core-primitives = { path = "../../core-primitives" }
polkadot-node-core-parachains-inherent = { path = "../core/parachains-inherent" }
polkadot-overseer = { path = "../overseer" }
polkadot-parachain-primitives = { path = "../../parachain" }
polkadot-primitives = { path = "../../primitives" }
polkadot-node-primitives = { path = "../primitives" }
polkadot-rpc = { path = "../../rpc" }
polkadot-node-subsystem = { path = "../subsystem" }
polkadot-node-subsystem-util = { path = "../subsystem-util" }
polkadot-node-subsystem-types = { path = "../subsystem-types" }
polkadot-runtime-parachains = { path = "../../runtime/parachains" }
polkadot-node-network-protocol = { path = "../network/protocol" }

# Polkadot Runtime Constants
rococo-runtime-constants = { path = "../../runtime/rococo/constants", optional = true }
westend-runtime-constants = { path = "../../runtime/westend/constants", optional = true }

# Polkadot Runtimes
westend-runtime = { path = "../../runtime/westend", optional = true }
rococo-runtime = { path = "../../runtime/rococo", optional = true }

# Polkadot Subsystems
polkadot-approval-distribution = { path = "../network/approval-distribution", optional = true }
polkadot-availability-bitfield-distribution = { path = "../network/bitfield-distribution", optional = true }
polkadot-availability-distribution = { path = "../network/availability-distribution", optional = true }
polkadot-availability-recovery = { path = "../network/availability-recovery", optional = true }
polkadot-collator-protocol = { path = "../network/collator-protocol", optional = true }
polkadot-dispute-distribution = { path = "../network/dispute-distribution", optional = true }
polkadot-gossip-support = { path = "../network/gossip-support", optional = true }
polkadot-network-bridge = { path = "../network/bridge", optional = true }
polkadot-node-collation-generation = { path = "../collation-generation", optional = true }
polkadot-node-core-approval-voting = { path = "../core/approval-voting", optional = true }
polkadot-node-core-av-store = { path = "../core/av-store", optional = true }
polkadot-node-core-backing = { path = "../core/backing", optional = true }
polkadot-node-core-bitfield-signing = { path = "../core/bitfield-signing", optional = true }
polkadot-node-core-candidate-validation = { path = "../core/candidate-validation", optional = true }
polkadot-node-core-chain-api = { path = "../core/chain-api", optional = true }
polkadot-node-core-chain-selection = { path = "../core/chain-selection", optional = true }
polkadot-node-core-dispute-coordinator = { path = "../core/dispute-coordinator", optional = true }
polkadot-node-core-prospective-parachains = { path = "../core/prospective-parachains", optional = true }
polkadot-node-core-provisioner = { path = "../core/provisioner", optional = true }
polkadot-node-core-pvf = { path = "../core/pvf", optional = true }
polkadot-node-core-pvf-checker = { path = "../core/pvf-checker", optional = true }
polkadot-node-core-runtime-api = { path = "../core/runtime-api", optional = true }
polkadot-statement-distribution = { path = "../network/statement-distribution", optional = true }

xcm = { package = "staging-xcm", path = "../../xcm" }
xcm-fee-payment-runtime-api = { path = "../../xcm/xcm-fee-payment-runtime-api" }

[dev-dependencies]
polkadot-test-client = { path = "../test/client" }
polkadot-node-subsystem-test-helpers = { path = "../subsystem-test-helpers" }
test-helpers = { package = "polkadot-primitives-test-helpers", path = "../../primitives/test-helpers" }
env_logger = "0.11"
assert_matches = "1.5.0"
serial_test = "2.0.0"
tempfile = "3.2"

[features]
default = ["db", "full-node"]

db = ["service/rocksdb"]

full-node = [
	"kvdb-rocksdb",
	"parity-db",
	"polkadot-approval-distribution",
	"polkadot-availability-bitfield-distribution",
	"polkadot-availability-distribution",
	"polkadot-availability-recovery",
	"polkadot-collator-protocol",
	"polkadot-dispute-distribution",
	"polkadot-gossip-support",
	"polkadot-network-bridge",
	"polkadot-node-collation-generation",
	"polkadot-node-core-approval-voting",
	"polkadot-node-core-av-store",
	"polkadot-node-core-backing",
	"polkadot-node-core-bitfield-signing",
	"polkadot-node-core-candidate-validation",
	"polkadot-node-core-chain-api",
	"polkadot-node-core-chain-selection",
	"polkadot-node-core-dispute-coordinator",
	"polkadot-node-core-prospective-parachains",
	"polkadot-node-core-provisioner",
	"polkadot-node-core-pvf",
	"polkadot-node-core-pvf-checker",
	"polkadot-node-core-runtime-api",
	"polkadot-statement-distribution",
]

# Configure the native runtimes to use.
westend-native = ["bitvec", "westend-runtime", "westend-runtime-constants"]
rococo-native = ["bitvec", "rococo-runtime", "rococo-runtime-constants"]

runtime-benchmarks = [
	"frame-benchmarking-cli/runtime-benchmarks",
	"frame-benchmarking/runtime-benchmarks",
	"frame-support/runtime-benchmarks",
	"frame-system/runtime-benchmarks",
	"pallet-babe/runtime-benchmarks",
	"pallet-staking/runtime-benchmarks",
	"polkadot-parachain-primitives/runtime-benchmarks",
	"polkadot-primitives/runtime-benchmarks",
	"polkadot-runtime-parachains/runtime-benchmarks",
	"polkadot-test-client/runtime-benchmarks",
	"rococo-runtime?/runtime-benchmarks",
	"sc-client-db/runtime-benchmarks",
	"service/runtime-benchmarks",
	"sp-runtime/runtime-benchmarks",
	"westend-runtime?/runtime-benchmarks",
	"xcm-fee-payment-runtime-api/runtime-benchmarks",
]
try-runtime = [
	"frame-support/try-runtime",
	"frame-system/try-runtime",
	"pallet-babe/try-runtime",
	"pallet-staking/try-runtime",
	"pallet-transaction-payment/try-runtime",
	"polkadot-runtime-parachains/try-runtime",
	"rococo-runtime?/try-runtime",
	"sp-runtime/try-runtime",
	"westend-runtime?/try-runtime",
]
fast-runtime = ["rococo-runtime?/fast-runtime", "westend-runtime?/fast-runtime"]

malus = ["full-node"]
runtime-metrics = [
	"polkadot-runtime-parachains/runtime-metrics",
	"rococo-runtime?/runtime-metrics",
	"westend-runtime?/runtime-metrics",
]

elastic-scaling-experimental = [
	"polkadot-collator-protocol?/elastic-scaling-experimental",
]<|MERGE_RESOLUTION|>--- conflicted
+++ resolved
@@ -89,13 +89,8 @@
 thiserror = { workspace = true }
 kvdb = "0.13.0"
 kvdb-rocksdb = { version = "0.19.0", optional = true }
-<<<<<<< HEAD
 parity-db = { version = "0.4.13", optional = true }
-codec = { package = "parity-scale-codec", version = "3.6.1" }
-=======
-parity-db = { version = "0.4.12", optional = true }
 codec = { package = "parity-scale-codec", version = "3.6.12" }
->>>>>>> e31fcffb
 parking_lot = "0.12.1"
 bitvec = { version = "1.0.1", optional = true }
 
