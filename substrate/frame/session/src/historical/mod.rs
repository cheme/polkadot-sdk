// This file is part of Substrate.

// Copyright (C) Parity Technologies (UK) Ltd.
// SPDX-License-Identifier: Apache-2.0

// Licensed under the Apache License, Version 2.0 (the "License");
// you may not use this file except in compliance with the License.
// You may obtain a copy of the License at
//
// 	http://www.apache.org/licenses/LICENSE-2.0
//
// Unless required by applicable law or agreed to in writing, software
// distributed under the License is distributed on an "AS IS" BASIS,
// WITHOUT WARRANTIES OR CONDITIONS OF ANY KIND, either express or implied.
// See the License for the specific language governing permissions and
// limitations under the License.

//! An opt-in utility for tracking historical sessions in FRAME-session.
//!
//! This is generally useful when implementing blockchains that require accountable
//! safety where validators from some amount f prior sessions must remain slashable.
//!
//! Rather than store the full session data for any given session, we instead commit
//! to the roots of merkle tries containing the session data.
//!
//! These roots and proofs of inclusion can be generated at any time during the current session.
//! Afterwards, the proofs can be fed to a consensus module when reporting misbehavior.

pub mod offchain;
pub mod onchain;
mod shared;

use codec::{Decode, Encode};
use sp_runtime::{
	traits::{Convert, OpaqueKeys},
	KeyTypeId,
};
use sp_session::{MembershipProof, ValidatorCount};
use sp_staking::SessionIndex;
use sp_std::{fmt::Debug, prelude::*};
use sp_trie::{
<<<<<<< HEAD
	trie_types::{TrieDBBuilderV0, TrieDBMutBuilderV0},
	LayoutV0, MemoryDB, Recorder, Trie, EMPTY_PREFIX,
=======
	trie_types::{TrieDBBuilder, TrieDBMutBuilderV0},
	LayoutV0, MemoryDB, Recorder, StorageProof, Trie, TrieMut, TrieRecorder,
>>>>>>> d604e84e
};

use frame_support::{
	print,
	traits::{KeyOwnerProofSystem, ValidatorSet, ValidatorSetWithIdentification},
	Parameter, LOG_TARGET,
};

use crate::{self as pallet_session, Pallet as Session};

pub use pallet::*;
use sp_trie::{accessed_nodes_tracker::AccessedNodesTracker, recorder_ext::RecorderExt};

#[frame_support::pallet]
pub mod pallet {
	use super::*;
	use frame_support::pallet_prelude::*;

	/// The in-code storage version.
	const STORAGE_VERSION: StorageVersion = StorageVersion::new(1);

	#[pallet::pallet]
	#[pallet::storage_version(STORAGE_VERSION)]
	pub struct Pallet<T>(_);

	/// Config necessary for the historical pallet.
	#[pallet::config]
	pub trait Config: pallet_session::Config + frame_system::Config {
		/// Full identification of the validator.
		type FullIdentification: Parameter;

		/// A conversion from validator ID to full identification.
		///
		/// This should contain any references to economic actors associated with the
		/// validator, since they may be outdated by the time this is queried from a
		/// historical trie.
		///
		/// It must return the identification for the current session index.
		type FullIdentificationOf: Convert<Self::ValidatorId, Option<Self::FullIdentification>>;
	}

	/// Mapping from historical session indices to session-data root hash and validator count.
	#[pallet::storage]
	#[pallet::getter(fn historical_root)]
	pub type HistoricalSessions<T: Config> =
		StorageMap<_, Twox64Concat, SessionIndex, (T::Hash, ValidatorCount), OptionQuery>;

	/// The range of historical sessions we store. [first, last)
	#[pallet::storage]
	pub type StoredRange<T> = StorageValue<_, (SessionIndex, SessionIndex), OptionQuery>;
}

impl<T: Config> Pallet<T> {
	/// Prune historical stored session roots up to (but not including)
	/// `up_to`.
	pub fn prune_up_to(up_to: SessionIndex) {
		StoredRange::<T>::mutate(|range| {
			let (start, end) = match *range {
				Some(range) => range,
				None => return, // nothing to prune.
			};

			let up_to = sp_std::cmp::min(up_to, end);

			if up_to < start {
				return // out of bounds. harmless.
			}

			(start..up_to).for_each(HistoricalSessions::<T>::remove);

			let new_start = up_to;
			*range = if new_start == end {
				None // nothing is stored.
			} else {
				Some((new_start, end))
			}
		})
	}

	fn full_id_validators() -> Vec<(T::ValidatorId, T::FullIdentification)> {
		<Session<T>>::validators()
			.into_iter()
			.filter_map(|validator| {
				T::FullIdentificationOf::convert(validator.clone())
					.map(|full_id| (validator, full_id))
			})
			.collect::<Vec<_>>()
	}
}

impl<T: Config> ValidatorSet<T::AccountId> for Pallet<T> {
	type ValidatorId = T::ValidatorId;
	type ValidatorIdOf = T::ValidatorIdOf;

	fn session_index() -> sp_staking::SessionIndex {
		super::Pallet::<T>::current_index()
	}

	fn validators() -> Vec<Self::ValidatorId> {
		super::Pallet::<T>::validators()
	}
}

impl<T: Config> ValidatorSetWithIdentification<T::AccountId> for Pallet<T> {
	type Identification = T::FullIdentification;
	type IdentificationOf = T::FullIdentificationOf;
}

/// Specialization of the crate-level `SessionManager` which returns the set of full identification
/// when creating a new session.
pub trait SessionManager<ValidatorId, FullIdentification>:
	pallet_session::SessionManager<ValidatorId>
{
	/// If there was a validator set change, its returns the set of new validators along with their
	/// full identifications.
	fn new_session(new_index: SessionIndex) -> Option<Vec<(ValidatorId, FullIdentification)>>;
	fn new_session_genesis(
		new_index: SessionIndex,
	) -> Option<Vec<(ValidatorId, FullIdentification)>> {
		<Self as SessionManager<_, _>>::new_session(new_index)
	}
	fn start_session(start_index: SessionIndex);
	fn end_session(end_index: SessionIndex);
}

/// An `SessionManager` implementation that wraps an inner `I` and also
/// sets the historical trie root of the ending session.
pub struct NoteHistoricalRoot<T, I>(sp_std::marker::PhantomData<(T, I)>);

impl<T: Config, I: SessionManager<T::ValidatorId, T::FullIdentification>> NoteHistoricalRoot<T, I> {
	fn do_new_session(new_index: SessionIndex, is_genesis: bool) -> Option<Vec<T::ValidatorId>> {
		<StoredRange<T>>::mutate(|range| {
			range.get_or_insert_with(|| (new_index, new_index)).1 = new_index + 1;
		});

		let new_validators_and_id = if is_genesis {
			<I as SessionManager<_, _>>::new_session_genesis(new_index)
		} else {
			<I as SessionManager<_, _>>::new_session(new_index)
		};
		let new_validators_opt = new_validators_and_id
			.as_ref()
			.map(|new_validators| new_validators.iter().map(|(v, _id)| v.clone()).collect());

		if let Some(new_validators) = new_validators_and_id {
			let count = new_validators.len() as ValidatorCount;
			match ProvingTrie::<T>::generate_for(new_validators) {
				Ok(trie) => <HistoricalSessions<T>>::insert(new_index, &(trie.root, count)),
				Err(reason) => {
					print("Failed to generate historical ancestry-inclusion proof.");
					print(reason);
				},
			};
		} else {
			let previous_index = new_index.saturating_sub(1);
			if let Some(previous_session) = <HistoricalSessions<T>>::get(previous_index) {
				<HistoricalSessions<T>>::insert(new_index, previous_session);
			}
		}

		new_validators_opt
	}
}

impl<T: Config, I> pallet_session::SessionManager<T::ValidatorId> for NoteHistoricalRoot<T, I>
where
	I: SessionManager<T::ValidatorId, T::FullIdentification>,
{
	fn new_session(new_index: SessionIndex) -> Option<Vec<T::ValidatorId>> {
		Self::do_new_session(new_index, false)
	}

	fn new_session_genesis(new_index: SessionIndex) -> Option<Vec<T::ValidatorId>> {
		Self::do_new_session(new_index, true)
	}

	fn start_session(start_index: SessionIndex) {
		<I as SessionManager<_, _>>::start_session(start_index)
	}

	fn end_session(end_index: SessionIndex) {
		onchain::store_session_validator_set_to_offchain::<T>(end_index);
		<I as SessionManager<_, _>>::end_session(end_index)
	}
}

/// A tuple of the validator's ID and their full identification.
pub type IdentificationTuple<T> =
	(<T as pallet_session::Config>::ValidatorId, <T as Config>::FullIdentification);

/// A trie instance for checking and generating proofs.
pub struct ProvingTrie<T: Config> {
	db: MemoryDB<T::Hashing>,
	root: T::Hash,
}

impl<T: Config> ProvingTrie<T> {
	fn generate_for<I>(validators: I) -> Result<Self, &'static str>
	where
		I: IntoIterator<Item = (T::ValidatorId, T::FullIdentification)>,
	{
		let mut db = MemoryDB::default();
		let mut trie = TrieDBMutBuilderV0::new(&mut db).build();
		for (i, (validator, full_id)) in validators.into_iter().enumerate() {
			let i = i as u32;
			let keys = match <Session<T>>::load_keys(&validator) {
				None => continue,
				Some(k) => k,
			};

			let full_id = (validator, full_id);

			// map each key to the owner index.
			for key_id in T::Keys::key_ids() {
				let key = keys.get_raw(*key_id);
				let res = (key_id, key).using_encoded(|k| i.using_encoded(|v| trie.insert(k, v)));

				let _ = res.map_err(|_| "failed to insert into trie")?;
			}

			// map each owner index to the full identification.
			let _ = i
				.using_encoded(|k| full_id.using_encoded(|v| trie.insert(k, v)))
				.map_err(|_| "failed to insert into trie")?;
		}
		let root = trie.commit().apply_to(&mut db);

		Ok(ProvingTrie { db, root })
	}

<<<<<<< HEAD
	fn from_nodes(root: T::Hash, nodes: &[Vec<u8>]) -> Self {
		let mut memory_db = MemoryDB::default();
		for node in nodes {
			memory_db.insert(EMPTY_PREFIX, &node[..]);
		}

		ProvingTrie { db: memory_db, root }
=======
	fn from_proof(root: T::Hash, proof: StorageProof) -> Self {
		ProvingTrie { db: proof.into_memory_db(), root }
>>>>>>> d604e84e
	}

	/// Prove the full verification data for a given key and key ID.
	pub fn prove(&self, key_id: KeyTypeId, key_data: &[u8]) -> Option<Vec<Vec<u8>>> {
<<<<<<< HEAD
		let mut recorder = Recorder::<LayoutV0<T::Hashing, ()>>::new();
		{
			let trie = TrieDBBuilderV0::<T::Hashing, ()>::new(&self.db, &self.root)
				.with_recorder(&mut recorder)
				.build();
			let val_idx = (key_id, key_data).using_encoded(|s| {
				trie.get(s).ok()?.and_then(|raw| u32::decode(&mut &*raw).ok())
			})?;

			val_idx.using_encoded(|s| {
				trie.get(s)
					.ok()?
					.and_then(|raw| <IdentificationTuple<T>>::decode(&mut &*raw).ok())
			})?;
		}
=======
		let mut recorder = Recorder::<LayoutV0<T::Hashing>>::new();
		self.query(key_id, key_data, Some(&mut recorder));
>>>>>>> d604e84e

		Some(recorder.into_raw_storage_proof())
	}

	/// Access the underlying trie root.
	pub fn root(&self) -> &T::Hash {
		&self.root
	}

<<<<<<< HEAD
	// Check a proof contained within the current `MemoryDB`. Returns `None` if the
	// nodes within the current `MemoryDB` are insufficient to query the item.
	fn query(&self, key_id: KeyTypeId, key_data: &[u8]) -> Option<IdentificationTuple<T>> {
		let trie = TrieDBBuilderV0::<T::Hashing, ()>::new(&self.db, &self.root).build();
=======
	/// Search for a key inside the proof.
	fn query(
		&self,
		key_id: KeyTypeId,
		key_data: &[u8],
		recorder: Option<&mut dyn TrieRecorder<T::Hash>>,
	) -> Option<IdentificationTuple<T>> {
		let trie = TrieDBBuilder::new(&self.db, &self.root)
			.with_optional_recorder(recorder)
			.build();

>>>>>>> d604e84e
		let val_idx = (key_id, key_data)
			.using_encoded(|s| trie.get(s))
			.ok()?
			.and_then(|raw| u32::decode(&mut &*raw).ok())?;

		val_idx
			.using_encoded(|s| trie.get(s))
			.ok()?
			.and_then(|raw| <IdentificationTuple<T>>::decode(&mut &*raw).ok())
	}
}

impl<T: Config, D: AsRef<[u8]>> KeyOwnerProofSystem<(KeyTypeId, D)> for Pallet<T> {
	type Proof = MembershipProof;
	type IdentificationTuple = IdentificationTuple<T>;

	fn prove(key: (KeyTypeId, D)) -> Option<Self::Proof> {
		let session = <Session<T>>::current_index();
		let validators = Self::full_id_validators();

		let count = validators.len() as ValidatorCount;

		let trie = ProvingTrie::<T>::generate_for(validators).ok()?;

		let (id, data) = key;
		trie.prove(id, data.as_ref()).map(|trie_nodes| MembershipProof {
			session,
			trie_nodes,
			validator_count: count,
		})
	}

	fn check_proof(key: (KeyTypeId, D), proof: Self::Proof) -> Option<IdentificationTuple<T>> {
		fn print_error<E: Debug>(e: E) {
			log::error!(
				target: LOG_TARGET,
				"Rejecting equivocation report because of key ownership proof error: {:?}", e
			);
		}

		let (id, data) = key;
		let (root, count) = if proof.session == <Session<T>>::current_index() {
			let validators = Self::full_id_validators();
			let count = validators.len() as ValidatorCount;
			let trie = ProvingTrie::<T>::generate_for(validators).ok()?;
			(trie.root, count)
		} else {
			<HistoricalSessions<T>>::get(&proof.session)?
		};

		if count != proof.validator_count {
			return None
		}

		let proof = StorageProof::new_with_duplicate_nodes_check(proof.trie_nodes)
			.map_err(print_error)
			.ok()?;
		let mut accessed_nodes_tracker = AccessedNodesTracker::<T::Hash>::new(proof.len());
		let trie = ProvingTrie::<T>::from_proof(root, proof);
		let res = trie.query(id, data.as_ref(), Some(&mut accessed_nodes_tracker))?;
		accessed_nodes_tracker.ensure_no_unused_nodes().map_err(print_error).ok()?;
		Some(res)
	}
}

#[cfg(test)]
pub(crate) mod tests {
	use super::*;
	use crate::mock::{
		force_new_session, set_next_validators, NextValidators, Session, System, Test,
	};

	use sp_runtime::{key_types::DUMMY, testing::UintAuthorityId, BuildStorage};
	use sp_state_machine::BasicExternalities;

	use frame_support::traits::{KeyOwnerProofSystem, OnInitialize};

	type Historical = Pallet<Test>;

	pub(crate) fn new_test_ext() -> sp_io::TestExternalities {
		let mut t = frame_system::GenesisConfig::<Test>::default().build_storage().unwrap();
		let keys: Vec<_> = NextValidators::get()
			.iter()
			.cloned()
			.map(|i| (i, i, UintAuthorityId(i).into()))
			.collect();
		BasicExternalities::execute_with_storage(&mut t, || {
			for (ref k, ..) in &keys {
				frame_system::Pallet::<Test>::inc_providers(k);
			}
		});
		pallet_session::GenesisConfig::<Test> { keys }
			.assimilate_storage(&mut t)
			.unwrap();
		sp_io::TestExternalities::new(t)
	}

	#[test]
	fn generated_proof_is_good() {
		new_test_ext().execute_with(|| {
			set_next_validators(vec![1, 2]);
			force_new_session();

			System::set_block_number(1);
			Session::on_initialize(1);

			let encoded_key_1 = UintAuthorityId(1).encode();
			let proof = Historical::prove((DUMMY, &encoded_key_1[..])).unwrap();

			// proof-checking in the same session is OK.
			assert!(Historical::check_proof((DUMMY, &encoded_key_1[..]), proof.clone()).is_some());

			set_next_validators(vec![1, 2, 4]);
			force_new_session();

			System::set_block_number(2);
			Session::on_initialize(2);

			assert!(Historical::historical_root(proof.session).is_some());
			assert!(Session::current_index() > proof.session);

			// proof-checking in the next session is also OK.
			assert!(Historical::check_proof((DUMMY, &encoded_key_1[..]), proof.clone()).is_some());

			set_next_validators(vec![1, 2, 5]);

			force_new_session();
			System::set_block_number(3);
			Session::on_initialize(3);
		});
	}

	#[test]
	fn prune_up_to_works() {
		new_test_ext().execute_with(|| {
			for i in 1..99u64 {
				set_next_validators(vec![i]);
				force_new_session();

				System::set_block_number(i);
				Session::on_initialize(i);
			}

			assert_eq!(<StoredRange<Test>>::get(), Some((0, 100)));

			for i in 0..100 {
				assert!(Historical::historical_root(i).is_some())
			}

			Historical::prune_up_to(10);
			assert_eq!(<StoredRange<Test>>::get(), Some((10, 100)));

			Historical::prune_up_to(9);
			assert_eq!(<StoredRange<Test>>::get(), Some((10, 100)));

			for i in 10..100 {
				assert!(Historical::historical_root(i).is_some())
			}

			Historical::prune_up_to(99);
			assert_eq!(<StoredRange<Test>>::get(), Some((99, 100)));

			Historical::prune_up_to(100);
			assert_eq!(<StoredRange<Test>>::get(), None);

			for i in 99..199u64 {
				set_next_validators(vec![i]);
				force_new_session();

				System::set_block_number(i);
				Session::on_initialize(i);
			}

			assert_eq!(<StoredRange<Test>>::get(), Some((100, 200)));

			for i in 100..200 {
				assert!(Historical::historical_root(i).is_some())
			}

			Historical::prune_up_to(9999);
			assert_eq!(<StoredRange<Test>>::get(), None);

			for i in 100..200 {
				assert!(Historical::historical_root(i).is_none())
			}
		});
	}
}<|MERGE_RESOLUTION|>--- conflicted
+++ resolved
@@ -39,13 +39,8 @@
 use sp_staking::SessionIndex;
 use sp_std::{fmt::Debug, prelude::*};
 use sp_trie::{
-<<<<<<< HEAD
 	trie_types::{TrieDBBuilderV0, TrieDBMutBuilderV0},
-	LayoutV0, MemoryDB, Recorder, Trie, EMPTY_PREFIX,
-=======
-	trie_types::{TrieDBBuilder, TrieDBMutBuilderV0},
-	LayoutV0, MemoryDB, Recorder, StorageProof, Trie, TrieMut, TrieRecorder,
->>>>>>> d604e84e
+	LayoutV0, MemoryDB, Recorder, StorageProof, Trie, TrieRecorder,
 };
 
 use frame_support::{
@@ -276,42 +271,14 @@
 		Ok(ProvingTrie { db, root })
 	}
 
-<<<<<<< HEAD
-	fn from_nodes(root: T::Hash, nodes: &[Vec<u8>]) -> Self {
-		let mut memory_db = MemoryDB::default();
-		for node in nodes {
-			memory_db.insert(EMPTY_PREFIX, &node[..]);
-		}
-
-		ProvingTrie { db: memory_db, root }
-=======
 	fn from_proof(root: T::Hash, proof: StorageProof) -> Self {
 		ProvingTrie { db: proof.into_memory_db(), root }
->>>>>>> d604e84e
 	}
 
 	/// Prove the full verification data for a given key and key ID.
 	pub fn prove(&self, key_id: KeyTypeId, key_data: &[u8]) -> Option<Vec<Vec<u8>>> {
-<<<<<<< HEAD
 		let mut recorder = Recorder::<LayoutV0<T::Hashing, ()>>::new();
-		{
-			let trie = TrieDBBuilderV0::<T::Hashing, ()>::new(&self.db, &self.root)
-				.with_recorder(&mut recorder)
-				.build();
-			let val_idx = (key_id, key_data).using_encoded(|s| {
-				trie.get(s).ok()?.and_then(|raw| u32::decode(&mut &*raw).ok())
-			})?;
-
-			val_idx.using_encoded(|s| {
-				trie.get(s)
-					.ok()?
-					.and_then(|raw| <IdentificationTuple<T>>::decode(&mut &*raw).ok())
-			})?;
-		}
-=======
-		let mut recorder = Recorder::<LayoutV0<T::Hashing>>::new();
 		self.query(key_id, key_data, Some(&mut recorder));
->>>>>>> d604e84e
 
 		Some(recorder.into_raw_storage_proof())
 	}
@@ -321,24 +288,17 @@
 		&self.root
 	}
 
-<<<<<<< HEAD
-	// Check a proof contained within the current `MemoryDB`. Returns `None` if the
-	// nodes within the current `MemoryDB` are insufficient to query the item.
-	fn query(&self, key_id: KeyTypeId, key_data: &[u8]) -> Option<IdentificationTuple<T>> {
-		let trie = TrieDBBuilderV0::<T::Hashing, ()>::new(&self.db, &self.root).build();
-=======
 	/// Search for a key inside the proof.
 	fn query(
 		&self,
 		key_id: KeyTypeId,
 		key_data: &[u8],
-		recorder: Option<&mut dyn TrieRecorder<T::Hash>>,
+		recorder: Option<&mut dyn TrieRecorder<T::Hash, ()>>,
 	) -> Option<IdentificationTuple<T>> {
-		let trie = TrieDBBuilder::new(&self.db, &self.root)
+		let trie = TrieDBBuilderV0::<T::Hashing, ()>::new(&self.db, &self.root)
 			.with_optional_recorder(recorder)
 			.build();
 
->>>>>>> d604e84e
 		let val_idx = (key_id, key_data)
 			.using_encoded(|s| trie.get(s))
 			.ok()?
