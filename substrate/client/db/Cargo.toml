--- conflicted
+++ resolved
@@ -39,24 +39,16 @@
 sp-trie = { path = "../../primitives/trie" }
 
 [dev-dependencies]
-<<<<<<< HEAD
-criterion = "0.4.0"
+array-bytes = "6.2.2"
+criterion = "0.5.1"
 fs_extra = "1"
-=======
-criterion = "0.5.1"
->>>>>>> b709dccd
+kitchensink-runtime = { path = "../../bin/node/runtime" }
 kvdb-rocksdb = "0.19.0"
+quickcheck = { version = "1.0.3", default-features = false }
 rand = "0.8.5"
+sp-tracing = { path = "../../primitives/tracing" }
+substrate-test-runtime-client = { path = "../../test-utils/runtime/client" }
 tempfile = "3.1.0"
-quickcheck = { version = "1.0.3", default-features = false }
-kitchensink-runtime = { path = "../../bin/node/runtime" }
-sp-tracing = { path = "../../primitives/tracing" }
-<<<<<<< HEAD
-array-bytes = "6.1"
-=======
-substrate-test-runtime-client = { path = "../../test-utils/runtime/client" }
-array-bytes = "6.2.2"
->>>>>>> b709dccd
 
 [features]
 default = []
