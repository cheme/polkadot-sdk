--- conflicted
+++ resolved
@@ -561,58 +561,6 @@
 	}
 }
 
-<<<<<<< HEAD
-=======
-pub trait BlockImportAdapterFull:
-	BlockImport<Block, Error = ConsensusError> + Send + Sync + Clone
-{
-}
-
-impl<T> BlockImportAdapterFull for T where
-	T: BlockImport<Block, Error = ConsensusError> + Send + Sync + Clone
-{
-}
-
-/// Implements `BlockImport` for any `Transaction`. Internally the transaction is
-/// "converted", aka the field is set to `None`.
-///
-/// This is required as the `TestNetFactory` trait does not distinguish between
-/// full and light nodes.
-#[derive(Clone)]
-pub struct BlockImportAdapter<I> {
-	inner: I,
-}
-
-impl<I> BlockImportAdapter<I> {
-	/// Create a new instance of `Self::Full`.
-	pub fn new(inner: I) -> Self {
-		Self { inner }
-	}
-}
-
-#[async_trait::async_trait]
-impl<I> BlockImport<Block> for BlockImportAdapter<I>
-where
-	I: BlockImport<Block, Error = ConsensusError> + Send + Sync,
-{
-	type Error = ConsensusError;
-
-	async fn check_block(
-		&self,
-		block: BlockCheckParams<Block>,
-	) -> Result<ImportResult, Self::Error> {
-		self.inner.check_block(block).await
-	}
-
-	async fn import_block(
-		&mut self,
-		block: BlockImportParams<Block>,
-	) -> Result<ImportResult, Self::Error> {
-		self.inner.import_block(block).await
-	}
-}
-
->>>>>>> 0ed3f04d
 /// Implements `Verifier` and keeps track of failed verifications.
 struct VerifierAdapter<B: BlockT> {
 	verifier: Arc<futures::lock::Mutex<Box<dyn Verifier<B>>>>,
