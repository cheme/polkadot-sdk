--- conflicted
+++ resolved
@@ -204,11 +204,8 @@
 		let mut next_pagination_key = None;
 		for _ in 0..self.operation_max_storage_items {
 			let Some(key) = keys_iter.next() else { break };
-<<<<<<< HEAD
-=======
 
 			next_pagination_key = Some(key.clone());
->>>>>>> 6a23c231
 
 			let result = match ty {
 				IterQueryType::Value => self.query_storage_value(hash, &key, child_key),
