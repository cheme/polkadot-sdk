[package]
name = "node-bench"
version = "0.9.0-dev"
authors.workspace = true
description = "Substrate node integration benchmarks."
edition.workspace = true
license = "GPL-3.0-or-later WITH Classpath-exception-2.0"
homepage = "https://substrate.io"
repository.workspace = true
publish = false

[lints]
workspace = true

# See more keys and their definitions at https://doc.rust-lang.org/cargo/reference/manifest.html

[dependencies]
array-bytes = { workspace = true, default-features = true }
clap = { features = ["derive"], workspace = true }
log = { workspace = true, default-features = true }
<<<<<<< HEAD
node-primitives = { path = "../primitives" }
node-testing = { path = "../testing" }
kitchensink-runtime = { path = "../runtime" }
sc-client-api = { path = "../../../client/api" }
sc-client-db = { path = "../../../client/db" }
sp-runtime = { path = "../../../primitives/runtime" }
sp-state-machine = { path = "../../../primitives/state-machine" }
serde = { workspace = true, default-features = true }
serde_json = { workspace = true, default-features = true }
derive_more = { version = "0.99.17", default-features = false, features = ["display"] }
kvdb = "0.13.0"
kvdb-rocksdb = "0.19.0"
sp-trie = { path = "../../../primitives/trie" }
sp-core = { path = "../../../primitives/core" }
sp-consensus = { path = "../../../primitives/consensus/common" }
sc-basic-authorship = { path = "../../../client/basic-authorship" }
sp-inherents = { path = "../../../primitives/inherents" }
sp-timestamp = { path = "../../../primitives/timestamp", default-features = false }
sp-tracing = { path = "../../../primitives/tracing" }
trie-db = { package = "subtrie", version = "0.0.1" }
tempfile = "3.1.0"
fs_extra = "1"
rand = { version = "0.8.5", features = ["small_rng"] }
lazy_static = "1.4.0"
parity-db = "0.4.13"
sc-transaction-pool = { path = "../../../client/transaction-pool" }
sc-transaction-pool-api = { path = "../../../client/transaction-pool/api" }
futures = { version = "0.3.30", features = ["thread-pool"] }
=======
node-primitives = { workspace = true, default-features = true }
node-testing = { workspace = true }
kitchensink-runtime = { workspace = true }
sc-client-api = { workspace = true, default-features = true }
sp-runtime = { workspace = true, default-features = true }
sp-state-machine = { workspace = true, default-features = true }
serde = { workspace = true, default-features = true }
serde_json = { workspace = true, default-features = true }
derive_more = { features = ["display"], workspace = true }
kvdb = { workspace = true }
kvdb-rocksdb = { workspace = true }
sp-trie = { workspace = true, default-features = true }
sp-core = { workspace = true, default-features = true }
sp-consensus = { workspace = true, default-features = true }
sc-basic-authorship = { workspace = true, default-features = true }
sp-inherents = { workspace = true, default-features = true }
sp-timestamp = { workspace = true }
sp-tracing = { workspace = true, default-features = true }
hash-db = { workspace = true, default-features = true }
tempfile = { workspace = true }
fs_extra = { workspace = true }
rand = { features = ["small_rng"], workspace = true, default-features = true }
lazy_static = { workspace = true }
parity-db = { workspace = true }
sc-transaction-pool = { workspace = true, default-features = true }
sc-transaction-pool-api = { workspace = true, default-features = true }
futures = { features = ["thread-pool"], workspace = true }
>>>>>>> 8efa0544
<|MERGE_RESOLUTION|>--- conflicted
+++ resolved
@@ -18,40 +18,11 @@
 array-bytes = { workspace = true, default-features = true }
 clap = { features = ["derive"], workspace = true }
 log = { workspace = true, default-features = true }
-<<<<<<< HEAD
-node-primitives = { path = "../primitives" }
-node-testing = { path = "../testing" }
-kitchensink-runtime = { path = "../runtime" }
-sc-client-api = { path = "../../../client/api" }
-sc-client-db = { path = "../../../client/db" }
-sp-runtime = { path = "../../../primitives/runtime" }
-sp-state-machine = { path = "../../../primitives/state-machine" }
-serde = { workspace = true, default-features = true }
-serde_json = { workspace = true, default-features = true }
-derive_more = { version = "0.99.17", default-features = false, features = ["display"] }
-kvdb = "0.13.0"
-kvdb-rocksdb = "0.19.0"
-sp-trie = { path = "../../../primitives/trie" }
-sp-core = { path = "../../../primitives/core" }
-sp-consensus = { path = "../../../primitives/consensus/common" }
-sc-basic-authorship = { path = "../../../client/basic-authorship" }
-sp-inherents = { path = "../../../primitives/inherents" }
-sp-timestamp = { path = "../../../primitives/timestamp", default-features = false }
-sp-tracing = { path = "../../../primitives/tracing" }
-trie-db = { package = "subtrie", version = "0.0.1" }
-tempfile = "3.1.0"
-fs_extra = "1"
-rand = { version = "0.8.5", features = ["small_rng"] }
-lazy_static = "1.4.0"
-parity-db = "0.4.13"
-sc-transaction-pool = { path = "../../../client/transaction-pool" }
-sc-transaction-pool-api = { path = "../../../client/transaction-pool/api" }
-futures = { version = "0.3.30", features = ["thread-pool"] }
-=======
 node-primitives = { workspace = true, default-features = true }
 node-testing = { workspace = true }
 kitchensink-runtime = { workspace = true }
 sc-client-api = { workspace = true, default-features = true }
+sc-client-db = { path = "../../../client/db" }
 sp-runtime = { workspace = true, default-features = true }
 sp-state-machine = { workspace = true, default-features = true }
 serde = { workspace = true, default-features = true }
@@ -66,7 +37,7 @@
 sp-inherents = { workspace = true, default-features = true }
 sp-timestamp = { workspace = true }
 sp-tracing = { workspace = true, default-features = true }
-hash-db = { workspace = true, default-features = true }
+trie-db = { package = "subtrie", version = "0.0.1" }
 tempfile = { workspace = true }
 fs_extra = { workspace = true }
 rand = { features = ["small_rng"], workspace = true, default-features = true }
@@ -74,5 +45,4 @@
 parity-db = { workspace = true }
 sc-transaction-pool = { workspace = true, default-features = true }
 sc-transaction-pool-api = { workspace = true, default-features = true }
-futures = { features = ["thread-pool"], workspace = true }
->>>>>>> 8efa0544
+futures = { features = ["thread-pool"], workspace = true }