[package]
name = "substrate-state-trie-migration-rpc"
version = "27.0.0"
authors.workspace = true
edition.workspace = true
license = "Apache-2.0"
homepage = "https://substrate.io"
repository.workspace = true
description = "Node-specific RPC methods for interaction with state trie migration."
readme = "README.md"

[lints]
workspace = true

[package.metadata.docs.rs]
targets = ["x86_64-unknown-linux-gnu"]

[dependencies]
codec = { workspace = true }
serde = { features = ["derive"], workspace = true, default-features = true }

<<<<<<< HEAD
sp-core = { path = "../../../../primitives/core" }
sp-state-machine = { path = "../../../../primitives/state-machine" }
sp-trie = { path = "../../../../primitives/trie" }
trie-db = { package = "subtrie", version = "0.0.1" }
=======
sp-core = { workspace = true, default-features = true }
sp-state-machine = { workspace = true, default-features = true }
sp-trie = { workspace = true, default-features = true }
trie-db = { workspace = true, default-features = true }
>>>>>>> 8efa0544

jsonrpsee = { features = ["client-core", "macros", "server-core"], workspace = true }

# Substrate Dependencies
sc-client-api = { workspace = true, default-features = true }
sc-rpc-api = { workspace = true, default-features = true }
sp-runtime = { workspace = true, default-features = true }

[dev-dependencies]
serde_json = { workspace = true, default-features = true }<|MERGE_RESOLUTION|>--- conflicted
+++ resolved
@@ -19,17 +19,10 @@
 codec = { workspace = true }
 serde = { features = ["derive"], workspace = true, default-features = true }
 
-<<<<<<< HEAD
-sp-core = { path = "../../../../primitives/core" }
-sp-state-machine = { path = "../../../../primitives/state-machine" }
-sp-trie = { path = "../../../../primitives/trie" }
-trie-db = { package = "subtrie", version = "0.0.1" }
-=======
 sp-core = { workspace = true, default-features = true }
 sp-state-machine = { workspace = true, default-features = true }
 sp-trie = { workspace = true, default-features = true }
-trie-db = { workspace = true, default-features = true }
->>>>>>> 8efa0544
+trie-db = { package = "subtrie", version = "0.0.1" }
 
 jsonrpsee = { features = ["client-core", "macros", "server-core"], workspace = true }
 
