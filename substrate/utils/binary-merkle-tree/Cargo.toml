--- conflicted
+++ resolved
@@ -14,11 +14,7 @@
 [dependencies]
 array-bytes = { optional = true, workspace = true, default-features = true }
 log = { optional = true, workspace = true }
-<<<<<<< HEAD
 trie-db = { package = "subtrie", version = "0.0.1", default-features = false }
-=======
-hash-db = { workspace = true }
->>>>>>> 8efa0544
 
 [dev-dependencies]
 array-bytes = { workspace = true, default-features = true }
