--- conflicted
+++ resolved
@@ -48,21 +48,12 @@
 /// Various re-exports from the `memory_db` module of `trie-db` crate.
 pub use trie_db::memory_db::{prefixed_key, HashKey, KeyFunction, PrefixedKey};
 /// Various re-exports from the `node_db` module of `trie-db` crate.
-pub use trie_db::node_db::{NodeDB as NodeDBT, EMPTY_PREFIX};
+pub use trie_db::node_db::{Hasher, NodeDB as NodeDBT, Prefix, EMPTY_PREFIX};
 use trie_db::proof::{generate_proof, verify_proof};
 /// Various re-exports from the `trie-db` crate.
 pub use trie_db::{
 	nibble_ops,
 	node::{NodePlan, ValuePlan},
-<<<<<<< HEAD
-	CError, Changenode, Changeset, DBValue, Location, NewChangesetNode,
-	Query, Recorder, Trie, TrieCache, TrieConfiguration, TrieDBIterator, TrieDBKeyIterator,
-	TrieDBRawIterator, TrieLayout, TrieRecorder,
-};
-pub use trie_db::{
-=======
->>>>>>> adff644f
-	node_db::{Hasher, Prefix},
 	proof::VerifyError,
 	CError, Changenode, Changeset, DBValue, Location, MerkleValue, NewChangesetNode, Query,
 	Recorder, Trie, TrieCache, TrieConfiguration, TrieDBIterator, TrieDBNodeDoubleEndedIterator,
@@ -206,7 +197,7 @@
 /// TrieDB error over `TrieConfiguration` trait.
 pub type TrieError<L> = trie_db::TrieError<TrieHash<L>, CError<L>>;
 /// Reexport from `trie_db`, with genericity set for `Hasher` trait.
-pub type NodeDB<'a, H, L> = dyn trie_db::node_db::NodeDB<H, DBValue, L> + 'a;
+pub type NodeDB<'a, H, L> = dyn NodeDBT<H, DBValue, L> + 'a;
 /// Reexport from `trie_db`, with genericity set for `Hasher` trait.
 /// This uses a noops `KeyFunction` (key addressing must be hashed or using
 /// an encoding scheme that avoid key conflict).
@@ -283,7 +274,7 @@
 	L: TrieConfiguration,
 	I: IntoIterator<Item = &'a K>,
 	K: 'a + AsRef<[u8]>,
-	DB: trie_db::node_db::NodeDB<L::Hash, DBValue, L::Location>,
+	DB: NodeDBT<L::Hash, DBValue, L::Location>,
 {
 	generate_proof::<_, L, _, _>(db, &root, keys)
 }
@@ -312,7 +303,7 @@
 
 /// Determine a trie root given a hash DB and delta values.
 pub fn delta_trie_root<L: TrieConfiguration, I, A, B, V>(
-	db: &dyn trie_db::node_db::NodeDB<L::Hash, DBValue, L::Location>,
+	db: &dyn NodeDBT<L::Hash, DBValue, L::Location>,
 	root: Root<L>,
 	delta: I,
 	recorder: Option<&mut dyn trie_db::TrieRecorder<TrieHash<L>, L::Location>>,
@@ -347,10 +338,7 @@
 }
 
 /// Read a value from the trie.
-pub fn read_trie_value<
-	L: TrieLayout,
-	DB: trie_db::node_db::NodeDB<L::Hash, DBValue, L::Location>,
->(
+pub fn read_trie_value<L: TrieLayout, DB: NodeDBT<L::Hash, DBValue, L::Location>>(
 	db: &DB,
 	root: &Root<L>,
 	key: &[u8],
@@ -365,10 +353,7 @@
 }
 
 /// Read a value from the trie, get db location if db uses it.
-pub fn read_trie_value_with_location<
-	L: TrieLayout,
-	DB: trie_db::node_db::NodeDB<L::Hash, DBValue, L::Location>,
->(
+pub fn read_trie_value_with_location<L: TrieLayout, DB: NodeDBT<L::Hash, DBValue, L::Location>>(
 	db: &DB,
 	root: &Root<L>,
 	root_key: &[u8],
@@ -405,7 +390,7 @@
 	cache: Option<&mut dyn TrieCache<L::Codec, L::Location>>,
 ) -> Result<Option<MerkleValue<TrieHash<L>>>, Box<TrieError<L>>>
 where
-	DB: trie_db::node_db::NodeDB<L::Hash, DBValue, L::Location>,
+	DB: NodeDBT<L::Hash, DBValue, L::Location>,
 {
 	TrieDBBuilder::<L>::new_with_db_location(db, &root.0, root.1)
 		.with_optional_cache(cache)
@@ -418,7 +403,7 @@
 pub fn read_trie_value_with<
 	L: TrieLayout,
 	Q: Query<L::Hash, Item = Vec<u8>>,
-	DB: trie_db::node_db::NodeDB<L::Hash, DBValue, L::Location>,
+	DB: NodeDBT<L::Hash, DBValue, L::Location>,
 >(
 	db: &DB,
 	root: &TrieHash<L>,
@@ -453,7 +438,7 @@
 /// but a generic implementation may ignore this type parameter and use other hashers.
 pub fn child_delta_trie_root<L: TrieConfiguration, I, A, B, RD, V>(
 	keyspace: &[u8],
-	db: &dyn trie_db::node_db::NodeDB<L::Hash, DBValue, L::Location>,
+	db: &dyn NodeDBT<L::Hash, DBValue, L::Location>,
 	root_data: RD,
 	root_location: L::Location,
 	delta: I,
@@ -486,7 +471,7 @@
 /// Read a value from the child trie.
 pub fn read_child_trie_value<L: TrieConfiguration>(
 	keyspace: &[u8],
-	db: &dyn trie_db::node_db::NodeDB<L::Hash, DBValue, L::Location>,
+	db: &dyn NodeDBT<L::Hash, DBValue, L::Location>,
 	root: &Root<L>,
 	key: &[u8],
 	recorder: Option<&mut dyn TrieRecorder<TrieHash<L>, L::Location>>,
@@ -504,7 +489,7 @@
 /// Read a hash from the child trie.
 pub fn read_child_trie_hash<L: TrieConfiguration>(
 	keyspace: &[u8],
-	db: &dyn trie_db::node_db::NodeDB<L::Hash, DBValue, L::Location>,
+	db: &dyn NodeDBT<L::Hash, DBValue, L::Location>,
 	root: &Root<L>,
 	key: &[u8],
 	recorder: Option<&mut dyn TrieRecorder<TrieHash<L>, L::Location>>,
@@ -529,7 +514,7 @@
 	cache: Option<&mut dyn TrieCache<L::Codec, L::Location>>,
 ) -> Result<Option<MerkleValue<TrieHash<L>>>, Box<TrieError<L>>>
 where
-	DB: trie_db::node_db::NodeDB<L::Hash, DBValue, L::Location>,
+	DB: NodeDBT<L::Hash, DBValue, L::Location>,
 {
 	let db = KeySpacedDB::new(db, keyspace);
 	TrieDBBuilder::<L>::new_with_db_location(&db, &root.0, root.1)
@@ -542,7 +527,7 @@
 /// Read a value from the child trie with given query.
 pub fn read_child_trie_value_with<L, Q, DB>(
 	keyspace: &[u8],
-	db: &dyn trie_db::node_db::NodeDB<L::Hash, DBValue, L::Location>,
+	db: &dyn NodeDBT<L::Hash, DBValue, L::Location>,
 	root_slice: &[u8],
 	root_location: L::Location,
 	key: &[u8],
@@ -551,7 +536,7 @@
 where
 	L: TrieConfiguration,
 	Q: Query<L::Hash, Item = DBValue>,
-	DB: trie_db::node_db::NodeDB<L::Hash, DBValue, L::Location>,
+	DB: NodeDBT<L::Hash, DBValue, L::Location>,
 {
 	let mut root = TrieHash::<L>::default();
 	// root is fetched from DB, not writable by runtime, so it's always valid.
@@ -566,7 +551,7 @@
 
 /// `NodeDB` implementation that append a encoded prefix (unique id bytes) in addition to the
 /// prefix of every key value.
-pub struct KeySpacedDB<'a, H, T, DL>(&'a dyn trie_db::node_db::NodeDB<H, T, DL>, &'a [u8]);
+pub struct KeySpacedDB<'a, H, T, DL>(&'a dyn NodeDBT<H, T, DL>, &'a [u8]);
 
 /// Utility function used to merge some byte data (keyspace) and `prefix` data
 /// before calling key value database primitives.
@@ -580,12 +565,12 @@
 impl<'a, H, T, DL> KeySpacedDB<'a, H, T, DL> {
 	/// instantiate new keyspaced db
 	#[inline]
-	pub fn new(db: &'a dyn trie_db::node_db::NodeDB<H, T, DL>, ks: &'a [u8]) -> Self {
+	pub fn new(db: &'a dyn NodeDBT<H, T, DL>, ks: &'a [u8]) -> Self {
 		KeySpacedDB(db, ks)
 	}
 }
 
-impl<'a, H, T, L> trie_db::node_db::NodeDB<H, T, L> for KeySpacedDB<'a, H, T, L>
+impl<'a, H, T, L> NodeDBT<H, T, L> for KeySpacedDB<'a, H, T, L>
 where
 	H: Hasher,
 	T: From<&'static [u8]>,
