[package]
name = "sp-state-machine"
version = "0.35.0"
authors.workspace = true
description = "Substrate State Machine"
edition.workspace = true
license = "Apache-2.0"
homepage = "https://substrate.io"
repository.workspace = true
documentation = "https://docs.rs/sp-state-machine"
readme = "README.md"

[lints]
workspace = true

[package.metadata.docs.rs]
targets = ["x86_64-unknown-linux-gnu"]

[dependencies]
<<<<<<< HEAD
codec = { package = "parity-scale-codec", version = "3.6.12", default-features = false }
=======
codec = { workspace = true }
hash-db = { workspace = true }
>>>>>>> 8efa0544
log = { workspace = true }
parking_lot = { optional = true, workspace = true, default-features = true }
rand = { optional = true, workspace = true, default-features = true }
smallvec = { workspace = true, default-features = true }
thiserror = { optional = true, workspace = true }
<<<<<<< HEAD
tracing = { version = "0.1.29", optional = true }
sp-core = { path = "../core", default-features = false }
sp-externalities = { path = "../externalities", default-features = false }
sp-panic-handler = { path = "../panic-handler", optional = true }
sp-trie = { path = "../trie", default-features = false }
trie-db = { package = "subtrie", version = "0.0.1", default-features = false }
arbitrary = { version = "1", features = ["derive"], optional = true }
=======
tracing = { optional = true, workspace = true, default-features = true }
sp-core = { workspace = true }
sp-externalities = { workspace = true }
sp-panic-handler = { optional = true, workspace = true, default-features = true }
sp-trie = { workspace = true }
trie-db = { workspace = true }
arbitrary = { features = ["derive"], optional = true, workspace = true }
>>>>>>> 8efa0544

[dev-dependencies]
array-bytes = { workspace = true, default-features = true }
pretty_assertions = { workspace = true }
rand = { workspace = true, default-features = true }
sp-runtime = { workspace = true, default-features = true }
assert_matches = { workspace = true }
arbitrary = { features = ["derive"], workspace = true }

[features]
default = ["std"]
fuzzing = ["arbitrary"]
std = [
	"codec/std",
	"log/std",
	"parking_lot",
	"rand",
	"sp-core/std",
	"sp-externalities/std",
	"sp-panic-handler",
	"sp-runtime/std",
	"sp-trie/std",
	"thiserror",
	"tracing",
	"trie-db/std",
]<|MERGE_RESOLUTION|>--- conflicted
+++ resolved
@@ -17,34 +17,19 @@
 targets = ["x86_64-unknown-linux-gnu"]
 
 [dependencies]
-<<<<<<< HEAD
-codec = { package = "parity-scale-codec", version = "3.6.12", default-features = false }
-=======
 codec = { workspace = true }
-hash-db = { workspace = true }
->>>>>>> 8efa0544
 log = { workspace = true }
 parking_lot = { optional = true, workspace = true, default-features = true }
 rand = { optional = true, workspace = true, default-features = true }
 smallvec = { workspace = true, default-features = true }
 thiserror = { optional = true, workspace = true }
-<<<<<<< HEAD
-tracing = { version = "0.1.29", optional = true }
-sp-core = { path = "../core", default-features = false }
-sp-externalities = { path = "../externalities", default-features = false }
-sp-panic-handler = { path = "../panic-handler", optional = true }
-sp-trie = { path = "../trie", default-features = false }
-trie-db = { package = "subtrie", version = "0.0.1", default-features = false }
-arbitrary = { version = "1", features = ["derive"], optional = true }
-=======
 tracing = { optional = true, workspace = true, default-features = true }
 sp-core = { workspace = true }
 sp-externalities = { workspace = true }
 sp-panic-handler = { optional = true, workspace = true, default-features = true }
 sp-trie = { workspace = true }
-trie-db = { workspace = true }
+trie-db = { package = "subtrie", version = "0.0.1", default-features = false }
 arbitrary = { features = ["derive"], optional = true, workspace = true }
->>>>>>> 8efa0544
 
 [dev-dependencies]
 array-bytes = { workspace = true, default-features = true }
