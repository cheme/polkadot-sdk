--- conflicted
+++ resolved
@@ -28,12 +28,8 @@
 sp-externalities = { path = "../externalities", default-features = false }
 sp-panic-handler = { path = "../panic-handler", optional = true }
 sp-trie = { path = "../trie", default-features = false }
-<<<<<<< HEAD
 trie-db = { package = "subtrie", version = "0.0.1", default-features = false }
-=======
-trie-db = { version = "0.29.0", default-features = false }
 arbitrary = { version = "1", features = ["derive"], optional = true }
->>>>>>> ad862092
 
 [dev-dependencies]
 array-bytes = "6.2.2"
