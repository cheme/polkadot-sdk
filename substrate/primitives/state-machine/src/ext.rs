// This file is part of Substrate.

// Copyright (C) Parity Technologies (UK) Ltd.
// SPDX-License-Identifier: Apache-2.0

// Licensed under the Apache License, Version 2.0 (the "License");
// you may not use this file except in compliance with the License.
// You may obtain a copy of the License at
//
// 	http://www.apache.org/licenses/LICENSE-2.0
//
// Unless required by applicable law or agreed to in writing, software
// distributed under the License is distributed on an "AS IS" BASIS,
// WITHOUT WARRANTIES OR CONDITIONS OF ANY KIND, either express or implied.
// See the License for the specific language governing permissions and
// limitations under the License.

//! Concrete externalities implementation.

#[cfg(feature = "std")]
use crate::overlayed_changes::OverlayedExtensions;
use crate::{
	backend::Backend, IndexOperation, IterArgs, OverlayedChanges, StorageKey, StorageValue,
};
use codec::{Compact, CompactLen, Decode, Encode};
use hash_db::Hasher;
#[cfg(feature = "std")]
use sp_core::hexdisplay::HexDisplay;
use sp_core::storage::{
	well_known_keys::is_child_storage_key, ChildInfo, StateVersion, TrackedStorageKey,
};
use sp_externalities::{Extension, ExtensionStore, Externalities, MultiRemovalResults};

<<<<<<< HEAD
use crate::{trace, warn};
use sp_std::{
=======
use crate::{log_error, trace, warn};
use alloc::{boxed::Box, vec, vec::Vec};
use core::{
>>>>>>> fc127b7d
	any::{Any, TypeId},
	cmp::Ordering,
<<<<<<< HEAD
	vec::Vec,
=======
>>>>>>> fc127b7d
};
#[cfg(feature = "std")]
use std::error;

const EXT_NOT_ALLOWED_TO_FAIL: &str = "Externalities not allowed to fail within runtime";
const BENCHMARKING_FN: &str = "\
	This is a special fn only for benchmarking where a database commit happens from the runtime.
	For that reason client started transactions before calling into runtime are not allowed.
	Without client transactions the loop condition guarantees the success of the tx close.";

#[cfg(feature = "std")]
fn guard() -> sp_panic_handler::AbortGuard {
	sp_panic_handler::AbortGuard::force_abort()
}

#[cfg(not(feature = "std"))]
fn guard() -> () {
	()
}

/// Errors that can occur when interacting with the externalities.
#[cfg(feature = "std")]
#[derive(Debug, Copy, Clone)]
pub enum Error<B, E> {
	/// Failure to load state data from the backend.
	#[allow(unused)]
	Backend(B),
	/// Failure to execute a function.
	#[allow(unused)]
	Executor(E),
}

#[cfg(feature = "std")]
impl<B: std::fmt::Display, E: std::fmt::Display> std::fmt::Display for Error<B, E> {
	fn fmt(&self, f: &mut std::fmt::Formatter) -> std::fmt::Result {
		match *self {
			Error::Backend(ref e) => write!(f, "Storage backend error: {}", e),
			Error::Executor(ref e) => write!(f, "Sub-call execution error: {}", e),
		}
	}
}

#[cfg(feature = "std")]
impl<B: error::Error, E: error::Error> error::Error for Error<B, E> {
	fn description(&self) -> &str {
		match *self {
			Error::Backend(..) => "backend error",
			Error::Executor(..) => "executor error",
		}
	}
}

/// Wraps a read-only backend, call executor, and current overlayed changes.
pub struct Ext<'a, H, B>
where
	H: Hasher,
	B: 'a + Backend<H>,
{
	/// The overlayed changes to write to.
	overlay: &'a mut OverlayedChanges<H>,
	/// The storage backend to read from.
	backend: &'a B,
	/// Pseudo-unique id used for tracing.
	pub id: u16,
	/// Extensions registered with this instance.
	#[cfg(feature = "std")]
	extensions: Option<OverlayedExtensions<'a>>,
}

impl<'a, H, B> Ext<'a, H, B>
where
	H: Hasher,
	B: Backend<H>,
{
	/// Create a new `Ext`.
	#[cfg(not(feature = "std"))]
	pub fn new(overlay: &'a mut OverlayedChanges<H>, backend: &'a B) -> Self {
		Ext { overlay, backend, id: 0 }
	}

	/// Create a new `Ext` from overlayed changes and read-only backend
	#[cfg(feature = "std")]
	pub fn new(
		overlay: &'a mut OverlayedChanges<H>,
		backend: &'a B,
		extensions: Option<&'a mut sp_externalities::Extensions>,
	) -> Self {
		Self {
			overlay,
			backend,
			id: rand::random(),
			extensions: extensions.map(OverlayedExtensions::new),
		}
	}
}

#[cfg(test)]
impl<'a, H, B> Ext<'a, H, B>
where
	H: Hasher,
	H::Out: Ord + 'static,
	B: 'a + Backend<H>,
{
	pub fn storage_pairs(&mut self) -> Vec<(StorageKey, StorageValue)> {
		use std::collections::HashMap;

		self.backend
			.pairs(Default::default())
			.expect("never fails in tests; qed.")
			.map(|key_value| key_value.expect("never fails in tests; qed."))
			.map(|(k, v)| (k, Some(v)))
			.chain(self.overlay.changes().map(|(k, v)| (k.clone(), v.value().cloned())))
			.collect::<HashMap<_, _>>()
			.into_iter()
			.filter_map(|(k, maybe_val)| maybe_val.map(|val| (k, val)))
			.collect()
	}
}

impl<'a, H, B> Externalities for Ext<'a, H, B>
where
	H: Hasher,
	H::Out: Ord + 'static + codec::Codec,
	B: Backend<H>,
{
	fn set_offchain_storage(&mut self, key: &[u8], value: Option<&[u8]>) {
		self.overlay.set_offchain_storage(key, value)
	}

	fn storage(&mut self, key: &[u8]) -> Option<StorageValue> {
		let _guard = guard();
		let result = self
			.overlay
			.storage(key)
			.map(|x| x.map(|x| x.to_vec()))
			.unwrap_or_else(|| self.backend.storage(key).expect(EXT_NOT_ALLOWED_TO_FAIL));

		// NOTE: be careful about touching the key names – used outside substrate!
		trace!(
			target: "state",
			method = "Get",
			ext_id = %HexDisplay::from(&self.id.to_le_bytes()),
			key = %HexDisplay::from(&key),
			result = ?result.as_ref().map(HexDisplay::from),
			result_encoded = %HexDisplay::from(
				&result
					.as_ref()
					.map(|v| EncodeOpaqueValue(v.clone()))
					.encode()
			),
		);

		result
	}

	fn storage_hash(&mut self, key: &[u8]) -> Option<Vec<u8>> {
		let _guard = guard();
		let result = self
			.overlay
			.storage(key)
			.map(|x| x.map(|x| H::hash(x)))
			.unwrap_or_else(|| self.backend.storage_hash(key).expect(EXT_NOT_ALLOWED_TO_FAIL));

		trace!(
			target: "state",
			method = "Hash",
			ext_id = %HexDisplay::from(&self.id.to_le_bytes()),
			key = %HexDisplay::from(&key),
			?result,
		);
		result.map(|r| r.encode())
	}

	fn child_storage(&mut self, child_info: &ChildInfo, key: &[u8]) -> Option<StorageValue> {
		let _guard = guard();
		let result = self
			.overlay
			.child_storage(child_info, key)
			.map(|x| x.map(|x| x.to_vec()))
			.unwrap_or_else(|| {
				self.backend.child_storage(child_info, key).expect(EXT_NOT_ALLOWED_TO_FAIL)
			});

		trace!(
			target: "state",
			method = "ChildGet",
			ext_id = %HexDisplay::from(&self.id.to_le_bytes()),
			child_info = %HexDisplay::from(&child_info.storage_key()),
			key = %HexDisplay::from(&key),
			result = ?result.as_ref().map(HexDisplay::from)
		);

		result
	}

	fn child_storage_hash(&mut self, child_info: &ChildInfo, key: &[u8]) -> Option<Vec<u8>> {
		let _guard = guard();
		let result = self
			.overlay
			.child_storage(child_info, key)
			.map(|x| x.map(|x| H::hash(x)))
			.unwrap_or_else(|| {
				self.backend.child_storage_hash(child_info, key).expect(EXT_NOT_ALLOWED_TO_FAIL)
			});

		trace!(
			target: "state",
			method = "ChildHash",
			ext_id = %HexDisplay::from(&self.id.to_le_bytes()),
			child_info = %HexDisplay::from(&child_info.storage_key()),
			key = %HexDisplay::from(&key),
			?result,
		);

		result.map(|r| r.encode())
	}

	fn exists_storage(&mut self, key: &[u8]) -> bool {
		let _guard = guard();
		let result = match self.overlay.storage(key) {
			Some(x) => x.is_some(),
			_ => self.backend.exists_storage(key).expect(EXT_NOT_ALLOWED_TO_FAIL),
		};

		trace!(
			target: "state",
			method = "Exists",
			ext_id = %HexDisplay::from(&self.id.to_le_bytes()),
			key = %HexDisplay::from(&key),
			%result,
		);

		result
	}

	fn exists_child_storage(&mut self, child_info: &ChildInfo, key: &[u8]) -> bool {
		let _guard = guard();

		let result = match self.overlay.child_storage(child_info, key) {
			Some(x) => x.is_some(),
			_ => self
				.backend
				.exists_child_storage(child_info, key)
				.expect(EXT_NOT_ALLOWED_TO_FAIL),
		};

		trace!(
			target: "state",
			method = "ChildExists",
			ext_id = %HexDisplay::from(&self.id.to_le_bytes()),
			child_info = %HexDisplay::from(&child_info.storage_key()),
			key = %HexDisplay::from(&key),
			%result,
		);
		result
	}

	fn next_storage_key(&mut self, key: &[u8]) -> Option<StorageKey> {
		let mut next_backend_key =
			self.backend.next_storage_key(key).expect(EXT_NOT_ALLOWED_TO_FAIL);
		let mut overlay_changes = self.overlay.iter_after(key).peekable();

		match (&next_backend_key, overlay_changes.peek()) {
			(_, None) => next_backend_key,
			(Some(_), Some(_)) => {
				for overlay_key in overlay_changes {
					let cmp = next_backend_key.as_deref().map(|v| v.cmp(overlay_key.0));

					// If `backend_key` is less than the `overlay_key`, we found out next key.
					if cmp == Some(Ordering::Less) {
						return next_backend_key
					} else if overlay_key.1.value().is_some() {
						// If there exists a value for the `overlay_key` in the overlay
						// (aka the key is still valid), it means we have found our next key.
						return Some(overlay_key.0.to_vec())
					} else if cmp == Some(Ordering::Equal) {
						// If the `backend_key` and `overlay_key` are equal, it means that we need
						// to search for the next backend key, because the overlay has overwritten
						// this key.
						next_backend_key = self
							.backend
							.next_storage_key(overlay_key.0)
							.expect(EXT_NOT_ALLOWED_TO_FAIL);
					}
				}

				next_backend_key
			},
			(None, Some(_)) => {
				// Find the next overlay key that has a value attached.
				overlay_changes.find_map(|k| k.1.value().as_ref().map(|_| k.0.to_vec()))
			},
		}
	}

	fn next_child_storage_key(&mut self, child_info: &ChildInfo, key: &[u8]) -> Option<StorageKey> {
		let mut next_backend_key = self
			.backend
			.next_child_storage_key(child_info, key)
			.expect(EXT_NOT_ALLOWED_TO_FAIL);
		let mut overlay_changes =
			self.overlay.child_iter_after(child_info.storage_key(), key).peekable();

		match (&next_backend_key, overlay_changes.peek()) {
			(_, None) => next_backend_key,
			(Some(_), Some(_)) => {
				for overlay_key in overlay_changes {
					let cmp = next_backend_key.as_deref().map(|v| v.cmp(overlay_key.0));

					// If `backend_key` is less than the `overlay_key`, we found out next key.
					if cmp == Some(Ordering::Less) {
						return next_backend_key
					} else if overlay_key.1.value().is_some() {
						// If there exists a value for the `overlay_key` in the overlay
						// (aka the key is still valid), it means we have found our next key.
						return Some(overlay_key.0.to_vec())
					} else if cmp == Some(Ordering::Equal) {
						// If the `backend_key` and `overlay_key` are equal, it means that we need
						// to search for the next backend key, because the overlay has overwritten
						// this key.
						next_backend_key = self
							.backend
							.next_child_storage_key(child_info, overlay_key.0)
							.expect(EXT_NOT_ALLOWED_TO_FAIL);
					}
				}

				next_backend_key
			},
			(None, Some(_)) => {
				// Find the next overlay key that has a value attached.
				overlay_changes.find_map(|k| k.1.value().as_ref().map(|_| k.0.to_vec()))
			},
		}
	}

	fn place_storage(&mut self, key: StorageKey, value: Option<StorageValue>) {
		let _guard = guard();
		if is_child_storage_key(&key) {
			warn!(target: "trie", "Refuse to directly set child storage key");
			return
		}

		// NOTE: be careful about touching the key names – used outside substrate!
		trace!(
			target: "state",
			method = "Put",
			ext_id = %HexDisplay::from(&self.id.to_le_bytes()),
			key = %HexDisplay::from(&key),
			value = ?value.as_ref().map(HexDisplay::from),
			value_encoded = %HexDisplay::from(
				&value
					.as_ref()
					.map(|v| EncodeOpaqueValue(v.clone()))
					.encode()
			),
		);

		self.overlay.set_storage(key, value);
	}

	fn place_child_storage(
		&mut self,
		child_info: &ChildInfo,
		key: StorageKey,
		value: Option<StorageValue>,
	) {
		trace!(
			target: "state",
			method = "ChildPut",
			ext_id = %HexDisplay::from(&self.id.to_le_bytes()),
			child_info = %HexDisplay::from(&child_info.storage_key()),
			key = %HexDisplay::from(&key),
			value = ?value.as_ref().map(HexDisplay::from),
		);
		let _guard = guard();

		self.overlay.set_child_storage(child_info, key, value);
	}

	fn kill_child_storage(
		&mut self,
		child_info: &ChildInfo,
		maybe_limit: Option<u32>,
		maybe_cursor: Option<&[u8]>,
	) -> MultiRemovalResults {
		trace!(
			target: "state",
			method = "ChildKill",
			ext_id = %HexDisplay::from(&self.id.to_le_bytes()),
			child_info = %HexDisplay::from(&child_info.storage_key()),
		);
		let _guard = guard();
		let overlay = self.overlay.clear_child_storage(child_info);
		let (maybe_cursor, backend, loops) =
			self.limit_remove_from_backend(Some(child_info), None, maybe_limit, maybe_cursor);
		MultiRemovalResults { maybe_cursor, backend, unique: overlay + backend, loops }
	}

	fn clear_prefix(
		&mut self,
		prefix: &[u8],
		maybe_limit: Option<u32>,
		maybe_cursor: Option<&[u8]>,
	) -> MultiRemovalResults {
		trace!(
			target: "state",
			method = "ClearPrefix",
			ext_id = %HexDisplay::from(&self.id.to_le_bytes()),
			prefix = %HexDisplay::from(&prefix),
		);
		let _guard = guard();

		if sp_core::storage::well_known_keys::starts_with_child_storage_key(prefix) {
			warn!(
				target: "trie",
				"Refuse to directly clear prefix that is part or contains of child storage key",
			);
			return MultiRemovalResults { maybe_cursor: None, backend: 0, unique: 0, loops: 0 }
		}

		let overlay = self.overlay.clear_prefix(prefix);
		let (maybe_cursor, backend, loops) =
			self.limit_remove_from_backend(None, Some(prefix), maybe_limit, maybe_cursor);
		MultiRemovalResults { maybe_cursor, backend, unique: overlay + backend, loops }
	}

	fn clear_child_prefix(
		&mut self,
		child_info: &ChildInfo,
		prefix: &[u8],
		maybe_limit: Option<u32>,
		maybe_cursor: Option<&[u8]>,
	) -> MultiRemovalResults {
		trace!(
			target: "state",
			method = "ChildClearPrefix",
			ext_id = %HexDisplay::from(&self.id.to_le_bytes()),
			child_info = %HexDisplay::from(&child_info.storage_key()),
			prefix = %HexDisplay::from(&prefix),
		);
		let _guard = guard();

		let overlay = self.overlay.clear_child_prefix(child_info, prefix);
		let (maybe_cursor, backend, loops) = self.limit_remove_from_backend(
			Some(child_info),
			Some(prefix),
			maybe_limit,
			maybe_cursor,
		);
		MultiRemovalResults { maybe_cursor, backend, unique: overlay + backend, loops }
	}

	fn storage_append(&mut self, key: Vec<u8>, value: Vec<u8>) {
		trace!(
			target: "state",
			method = "Append",
			ext_id = %HexDisplay::from(&self.id.to_le_bytes()),
			key = %HexDisplay::from(&key),
			value = %HexDisplay::from(&value),
		);

		let _guard = guard();

		let backend = &mut self.backend;
		self.overlay.append_storage_init(key.clone(), value, || {
			backend.storage(&key).expect(EXT_NOT_ALLOWED_TO_FAIL).unwrap_or_default()
		});
	}

	fn storage_root(&mut self, state_version: StateVersion) -> Vec<u8> {
		let _guard = guard();

		let (root, _cached) = self.overlay.storage_root(self.backend, state_version);

		trace!(
			target: "state",
			method = "StorageRoot",
			ext_id = %HexDisplay::from(&self.id.to_le_bytes()),
			storage_root = %HexDisplay::from(&root.as_ref()),
			cached = %_cached,
		);

		root.encode()
	}

	fn child_storage_root(
		&mut self,
		child_info: &ChildInfo,
		state_version: StateVersion,
	) -> Vec<u8> {
		let _guard = guard();

		let (root, _cached) = self
			.overlay
			.child_storage_root(child_info, self.backend, state_version)
			.expect(EXT_NOT_ALLOWED_TO_FAIL);

		trace!(
			target: "state",
			method = "ChildStorageRoot",
			ext_id = %HexDisplay::from(&self.id.to_le_bytes()),
			child_info = %HexDisplay::from(&child_info.storage_key()),
			storage_root = %HexDisplay::from(&root.as_ref()),
			cached = %_cached,
		);

		root.encode()
	}

	fn storage_index_transaction(&mut self, index: u32, hash: &[u8], size: u32) {
		trace!(
			target: "state",
			method = "IndexTransaction",
			ext_id = %HexDisplay::from(&self.id.to_le_bytes()),
			%index,
			tx_hash = %HexDisplay::from(&hash),
			%size,
		);

		self.overlay.add_transaction_index(IndexOperation::Insert {
			extrinsic: index,
			hash: hash.to_vec(),
			size,
		});
	}

	/// Renew existing piece of data storage.
	fn storage_renew_transaction_index(&mut self, index: u32, hash: &[u8]) {
		trace!(
			target: "state",
			method = "RenewTransactionIndex",
			ext_id = %HexDisplay::from(&self.id.to_le_bytes()),
			%index,
			tx_hash = %HexDisplay::from(&hash),
		);

		self.overlay
			.add_transaction_index(IndexOperation::Renew { extrinsic: index, hash: hash.to_vec() });
	}

	fn storage_start_transaction(&mut self) {
		self.overlay.start_transaction()
	}

	fn storage_rollback_transaction(&mut self) -> Result<(), ()> {
		self.overlay.rollback_transaction().map_err(|_| ())
	}

	fn storage_commit_transaction(&mut self) -> Result<(), ()> {
		self.overlay.commit_transaction().map_err(|_| ())
	}

	fn wipe(&mut self) {
		for _ in 0..self.overlay.transaction_depth() {
			self.overlay.rollback_transaction().expect(BENCHMARKING_FN);
		}
		self.overlay
			.drain_storage_changes(self.backend, Default::default())
			.expect(EXT_NOT_ALLOWED_TO_FAIL);
		self.backend.wipe().expect(EXT_NOT_ALLOWED_TO_FAIL);
		self.overlay
			.enter_runtime()
			.expect("We have reset the overlay above, so we can not be in the runtime; qed");
	}

	fn commit(&mut self) {
		// Bench always use latest state.
		let state_version = StateVersion::default();
		for _ in 0..self.overlay.transaction_depth() {
			self.overlay.commit_transaction().expect(BENCHMARKING_FN);
		}
		let changes = self
			.overlay
			.drain_storage_changes(self.backend, state_version)
			.expect(EXT_NOT_ALLOWED_TO_FAIL);
		self.backend
			.commit(
				changes.transaction_storage_root,
				changes.transaction,
				changes.main_storage_changes,
				changes.child_storage_changes,
			)
			.expect(EXT_NOT_ALLOWED_TO_FAIL);
		self.overlay
			.enter_runtime()
			.expect("We have reset the overlay above, so we can not be in the runtime; qed");
	}

	fn read_write_count(&self) -> (u32, u32, u32, u32) {
		self.backend.read_write_count()
	}

	fn reset_read_write_count(&mut self) {
		self.backend.reset_read_write_count()
	}

	fn get_whitelist(&self) -> Vec<TrackedStorageKey> {
		self.backend.get_whitelist()
	}

	fn set_whitelist(&mut self, new: Vec<TrackedStorageKey>) {
		self.backend.set_whitelist(new)
	}

	fn proof_size(&self) -> Option<u32> {
		self.backend.proof_size()
	}

	fn get_read_and_written_keys(&self) -> Vec<(Vec<u8>, u32, u32, bool)> {
		self.backend.get_read_and_written_keys()
	}
}

impl<'a, H, B> Ext<'a, H, B>
where
	H: Hasher,
	H::Out: Ord + 'static + codec::Codec,
	B: Backend<H>,
{
	fn limit_remove_from_backend(
		&mut self,
		child_info: Option<&ChildInfo>,
		prefix: Option<&[u8]>,
		maybe_limit: Option<u32>,
		start_at: Option<&[u8]>,
	) -> (Option<Vec<u8>>, u32, u32) {
		let iter = match self.backend.keys(IterArgs {
			child_info: child_info.cloned(),
			prefix,
			start_at,
			..IterArgs::default()
		}) {
			Ok(iter) => iter,
			Err(error) => {
				log::debug!(target: "trie", "Error while iterating the storage: {}", error);
				return (None, 0, 0)
			},
		};

		let mut delete_count: u32 = 0;
		let mut loop_count: u32 = 0;
		let mut maybe_next_key = None;
		for key in iter {
			let key = match key {
				Ok(key) => key,
				Err(error) => {
					log::debug!(target: "trie", "Error while iterating the storage: {}", error);
					break
				},
			};

			if maybe_limit.map_or(false, |limit| loop_count == limit) {
				maybe_next_key = Some(key);
				break
			}
			let overlay = match child_info {
				Some(child_info) => self.overlay.child_storage(child_info, &key),
				None => self.overlay.storage(&key),
			};
			if !matches!(overlay, Some(None)) {
				// not pending deletion from the backend - delete it.
				if let Some(child_info) = child_info {
					self.overlay.set_child_storage(child_info, key, None);
				} else {
					self.overlay.set_storage(key, None);
				}
				delete_count = delete_count.saturating_add(1);
			}
			loop_count = loop_count.saturating_add(1);
		}

		(maybe_next_key, delete_count, loop_count)
	}
}

/// Implement `Encode` by forwarding the stored raw vec.
struct EncodeOpaqueValue(Vec<u8>);

impl Encode for EncodeOpaqueValue {
	fn using_encoded<R, F: FnOnce(&[u8]) -> R>(&self, f: F) -> R {
		f(&self.0)
	}
}

/// Auxiliary structure for appending a value to a storage item.
pub(crate) struct StorageAppend<'a>(&'a mut Vec<u8>);

impl<'a> StorageAppend<'a> {
	/// Create a new instance using the given `storage` reference.
	pub fn new(storage: &'a mut Vec<u8>) -> Self {
		Self(storage)
	}

	/// Extract current length if defined.
	pub fn extract_current_length(&self) -> Option<u32> {
		let len = u32::from(Compact::<u32>::decode(&mut &self.0[..]).ok()?);
		Some(len)
	}

	/// Replace current length if defined.
	pub fn replace_current_length(&mut self, old_length: Option<u32>, new_length: u32) {
		let encoded_len = old_length.map(|l| Compact::<u32>::compact_len(&l)).unwrap_or(0);
		let encoded_new = Compact::<u32>(new_length).encode();
		let _ = self.0.splice(0..encoded_len, encoded_new);
	}

	/// Append the given `value` to the storage item.
	///
	/// If appending fails, `[value]` is stored in the storage item and we return false.
	#[cfg(any(test, feature = "fuzzing"))]
	pub fn append(&mut self, value: Vec<u8>) -> bool {
		use codec::EncodeAppend;
		let mut result = true;
		let value = vec![EncodeOpaqueValue(value)];

		let item = core::mem::take(self.0);

		*self.0 = match Vec::<EncodeOpaqueValue>::append_or_new(item, &value) {
			Ok(item) => item,
			Err(_) => {
				result = false;
				crate::log_error!(
					target: "runtime",
					"Failed to append value, resetting storage item to `[value]`.",
				);
				value.encode()
			},
		};
		result
	}

	/// Append to current buffer, do not touch the prefixed size.
	pub fn append_raw(&mut self, mut value: Vec<u8>) {
		self.0.append(&mut value)
	}

	/// Compare two size, return difference of encoding length.
	/// Bool indicate if first size is bigger than second (unusual case
	/// where append does reduce materialized size: this can happen
	/// under certain access and transaction conditions).
	pub fn diff_materialized(previous: Option<u32>, new: Option<u32>) -> (usize, bool) {
		let prev = previous.map(|l| Compact::<u32>::compact_len(&l)).unwrap_or(0);
		let new = new.map(|l| Compact::<u32>::compact_len(&l)).unwrap_or(0);
		(new.abs_diff(prev), prev >= new)
	}
}

#[cfg(not(feature = "std"))]
impl<'a, H, B> ExtensionStore for Ext<'a, H, B>
where
	H: Hasher,
	H::Out: Ord + 'static + codec::Codec,
	B: Backend<H>,
{
	fn extension_by_type_id(&mut self, _type_id: TypeId) -> Option<&mut dyn Any> {
		None
	}

	fn register_extension_with_type_id(
		&mut self,
		_type_id: TypeId,
		_extension: Box<dyn Extension>,
	) -> Result<(), sp_externalities::Error> {
		Err(sp_externalities::Error::ExtensionsAreNotSupported)
	}

	fn deregister_extension_by_type_id(
		&mut self,
		_type_id: TypeId,
	) -> Result<(), sp_externalities::Error> {
		Err(sp_externalities::Error::ExtensionsAreNotSupported)
	}
}

#[cfg(feature = "std")]
impl<'a, H, B> ExtensionStore for Ext<'a, H, B>
where
	H: Hasher,
	B: 'a + Backend<H>,
{
	fn extension_by_type_id(&mut self, type_id: TypeId) -> Option<&mut dyn Any> {
		self.extensions.as_mut().and_then(|exts| exts.get_mut(type_id))
	}

	fn register_extension_with_type_id(
		&mut self,
		type_id: TypeId,
		extension: Box<dyn Extension>,
	) -> Result<(), sp_externalities::Error> {
		if let Some(ref mut extensions) = self.extensions {
			extensions.register(type_id, extension)
		} else {
			Err(sp_externalities::Error::ExtensionsAreNotSupported)
		}
	}

	fn deregister_extension_by_type_id(
		&mut self,
		type_id: TypeId,
	) -> Result<(), sp_externalities::Error> {
		if let Some(ref mut extensions) = self.extensions {
			if extensions.deregister(type_id) {
				Ok(())
			} else {
				Err(sp_externalities::Error::ExtensionIsNotRegistered(type_id))
			}
		} else {
			Err(sp_externalities::Error::ExtensionsAreNotSupported)
		}
	}
}

#[cfg(test)]
mod tests {
	use super::*;
	use crate::InMemoryBackend;
	use codec::{Decode, Encode};
	use sp_core::{
		map,
		storage::{Storage, StorageChild},
		Blake2Hasher,
	};

	type TestBackend = InMemoryBackend<Blake2Hasher>;
	type TestExt<'a> = Ext<'a, Blake2Hasher, TestBackend>;

	#[test]
	fn next_storage_key_works() {
		let mut overlay = OverlayedChanges::default();
		overlay.set_storage(vec![20], None);
		overlay.set_storage(vec![30], Some(vec![31]));
		let backend = (
			Storage {
				top: map![
					vec![10] => vec![10],
					vec![20] => vec![20],
					vec![40] => vec![40]
				],
				children_default: map![],
			},
			StateVersion::default(),
		)
			.into();

		let mut ext = TestExt::new(&mut overlay, &backend, None);

		// next_backend < next_overlay
		assert_eq!(ext.next_storage_key(&[5]), Some(vec![10]));

		// next_backend == next_overlay but next_overlay is a delete
		assert_eq!(ext.next_storage_key(&[10]), Some(vec![30]));

		// next_overlay < next_backend
		assert_eq!(ext.next_storage_key(&[20]), Some(vec![30]));

		// next_backend exist but next_overlay doesn't exist
		assert_eq!(ext.next_storage_key(&[30]), Some(vec![40]));

		drop(ext);
		overlay.set_storage(vec![50], Some(vec![50]));
		let mut ext = TestExt::new(&mut overlay, &backend, None);

		// next_overlay exist but next_backend doesn't exist
		assert_eq!(ext.next_storage_key(&[40]), Some(vec![50]));
	}

	#[test]
	fn next_storage_key_works_with_a_lot_empty_values_in_overlay() {
		let mut overlay = OverlayedChanges::default();
		overlay.set_storage(vec![20], None);
		overlay.set_storage(vec![21], None);
		overlay.set_storage(vec![22], None);
		overlay.set_storage(vec![23], None);
		overlay.set_storage(vec![24], None);
		overlay.set_storage(vec![25], None);
		overlay.set_storage(vec![26], None);
		overlay.set_storage(vec![27], None);
		overlay.set_storage(vec![28], None);
		overlay.set_storage(vec![29], None);
		let backend = (
			Storage {
				top: map![
					vec![30] => vec![30]
				],
				children_default: map![],
			},
			StateVersion::default(),
		)
			.into();

		let mut ext = TestExt::new(&mut overlay, &backend, None);

		assert_eq!(ext.next_storage_key(&[5]), Some(vec![30]));

		drop(ext);
	}

	#[test]
	fn next_child_storage_key_works() {
		let child_info = ChildInfo::new_default(b"Child1");
		let child_info = &child_info;

		let mut overlay = OverlayedChanges::default();
		overlay.set_child_storage(child_info, vec![20], None);
		overlay.set_child_storage(child_info, vec![30], Some(vec![31]));
		let backend = (
			Storage {
				top: map![],
				children_default: map![
					child_info.storage_key().to_vec() => StorageChild {
						data: map![
							vec![10] => vec![10],
							vec![20] => vec![20],
							vec![40] => vec![40]
						],
						child_info: child_info.to_owned(),
					}
				],
			},
			StateVersion::default(),
		)
			.into();

		let mut ext = TestExt::new(&mut overlay, &backend, None);

		// next_backend < next_overlay
		assert_eq!(ext.next_child_storage_key(child_info, &[5]), Some(vec![10]));

		// next_backend == next_overlay but next_overlay is a delete
		assert_eq!(ext.next_child_storage_key(child_info, &[10]), Some(vec![30]));

		// next_overlay < next_backend
		assert_eq!(ext.next_child_storage_key(child_info, &[20]), Some(vec![30]));

		// next_backend exist but next_overlay doesn't exist
		assert_eq!(ext.next_child_storage_key(child_info, &[30]), Some(vec![40]));

		drop(ext);
		overlay.set_child_storage(child_info, vec![50], Some(vec![50]));
		let mut ext = TestExt::new(&mut overlay, &backend, None);

		// next_overlay exist but next_backend doesn't exist
		assert_eq!(ext.next_child_storage_key(child_info, &[40]), Some(vec![50]));
	}

	#[test]
	fn child_storage_works() {
		let child_info = ChildInfo::new_default(b"Child1");
		let child_info = &child_info;
		let mut overlay = OverlayedChanges::default();
		overlay.set_child_storage(child_info, vec![20], None);
		overlay.set_child_storage(child_info, vec![30], Some(vec![31]));
		let backend = (
			Storage {
				top: map![],
				children_default: map![
					child_info.storage_key().to_vec() => StorageChild {
						data: map![
							vec![10] => vec![10],
							vec![20] => vec![20],
							vec![30] => vec![40]
						],
						child_info: child_info.to_owned(),
					}
				],
			},
			StateVersion::default(),
		)
			.into();

		let mut ext = TestExt::new(&mut overlay, &backend, None);

		assert_eq!(ext.child_storage(child_info, &[10]), Some(vec![10]));
		assert_eq!(
			ext.child_storage_hash(child_info, &[10]),
			Some(Blake2Hasher::hash(&[10]).as_ref().to_vec()),
		);

		assert_eq!(ext.child_storage(child_info, &[20]), None);
		assert_eq!(ext.child_storage_hash(child_info, &[20]), None);

		assert_eq!(ext.child_storage(child_info, &[30]), Some(vec![31]));
		assert_eq!(
			ext.child_storage_hash(child_info, &[30]),
			Some(Blake2Hasher::hash(&[31]).as_ref().to_vec()),
		);
	}

	#[test]
	fn clear_prefix_cannot_delete_a_child_root() {
		let child_info = ChildInfo::new_default(b"Child1");
		let child_info = &child_info;
		let mut overlay = OverlayedChanges::default();
		let backend = (
			Storage {
				top: map![],
				children_default: map![
					child_info.storage_key().to_vec() => StorageChild {
						data: map![
							vec![30] => vec![40]
						],
						child_info: child_info.to_owned(),
					}
				],
			},
			StateVersion::default(),
		)
			.into();

		let ext = TestExt::new(&mut overlay, &backend, None);

		use sp_core::storage::well_known_keys;
		let mut ext = ext;
		let mut not_under_prefix = well_known_keys::CHILD_STORAGE_KEY_PREFIX.to_vec();
		not_under_prefix[4] = 88;
		not_under_prefix.extend(b"path");
		ext.set_storage(not_under_prefix.clone(), vec![10]);

		let _ = ext.clear_prefix(&[], None, None);
		let _ = ext.clear_prefix(&well_known_keys::CHILD_STORAGE_KEY_PREFIX[..4], None, None);
		let mut under_prefix = well_known_keys::CHILD_STORAGE_KEY_PREFIX.to_vec();
		under_prefix.extend(b"path");
		let _ = ext.clear_prefix(&well_known_keys::CHILD_STORAGE_KEY_PREFIX[..4], None, None);
		assert_eq!(ext.child_storage(child_info, &[30]), Some(vec![40]));
		assert_eq!(ext.storage(not_under_prefix.as_slice()), Some(vec![10]));
		let _ = ext.clear_prefix(&not_under_prefix[..5], None, None);
		assert_eq!(ext.storage(not_under_prefix.as_slice()), None);
	}

	#[test]
	fn storage_append_works() {
		let mut data = Vec::new();
		let mut append = StorageAppend::new(&mut data);
		append.append(1u32.encode());
		append.append(2u32.encode());
		drop(append);

		assert_eq!(Vec::<u32>::decode(&mut &data[..]).unwrap(), vec![1, 2]);

		// Initialize with some invalid data
		let mut data = vec![1];
		let mut append = StorageAppend::new(&mut data);
		append.append(1u32.encode());
		append.append(2u32.encode());
		drop(append);

		assert_eq!(Vec::<u32>::decode(&mut &data[..]).unwrap(), vec![1, 2]);
	}
}<|MERGE_RESOLUTION|>--- conflicted
+++ resolved
@@ -31,20 +31,11 @@
 };
 use sp_externalities::{Extension, ExtensionStore, Externalities, MultiRemovalResults};
 
-<<<<<<< HEAD
-use crate::{trace, warn};
-use sp_std::{
-=======
 use crate::{log_error, trace, warn};
 use alloc::{boxed::Box, vec, vec::Vec};
 use core::{
->>>>>>> fc127b7d
 	any::{Any, TypeId},
 	cmp::Ordering,
-<<<<<<< HEAD
-	vec::Vec,
-=======
->>>>>>> fc127b7d
 };
 #[cfg(feature = "std")]
 use std::error;
