// This file is part of Substrate.

// Copyright (C) Parity Technologies (UK) Ltd.
// SPDX-License-Identifier: Apache-2.0

// Licensed under the Apache License, Version 2.0 (the "License");
// you may not use this file except in compliance with the License.
// You may obtain a copy of the License at
//
// 	http://www.apache.org/licenses/LICENSE-2.0
//
// Unless required by applicable law or agreed to in writing, software
// distributed under the License is distributed on an "AS IS" BASIS,
// WITHOUT WARRANTIES OR CONDITIONS OF ANY KIND, either express or implied.
// See the License for the specific language governing permissions and
// limitations under the License.

//! Test implementation for Externalities.

use std::{
	any::{Any, TypeId},
	panic::{AssertUnwindSafe, UnwindSafe},
};

use crate::{
	backend::Backend, ext::Ext, InMemoryBackend, OverlayedChanges, StorageKey, StorageValue,
	TrieBackendBuilder,
};

use sp_core::{
	offchain::testing::TestPersistentOffchainDB,
	storage::{
		well_known_keys::{is_child_storage_key, CODE},
		StateVersion, Storage,
	},
};
use sp_externalities::{Extension, ExtensionStore, Extensions};
use sp_trie::{PrefixedMemoryDB, StorageProof};
use trie_db::node_db::Hasher;

/// Simple HashMap-based Externalities impl.
pub struct TestExternalities<H>
where
	H: Hasher + 'static,
	H::Out: codec::Codec + Ord,
{
	/// The overlay changed storage.
	overlay: OverlayedChanges<H>,
	offchain_db: TestPersistentOffchainDB,
	/// Storage backend.
	pub backend: InMemoryBackend<H>,
	/// Extensions.
	pub extensions: Extensions,
	/// State version to use during tests.
	pub state_version: StateVersion,
}

impl<H> TestExternalities<H>
where
	H: Hasher + 'static,
	H::Out: Ord + 'static + codec::Codec,
{
	/// Get externalities implementation.
	pub fn ext(&mut self) -> Ext<H, InMemoryBackend<H>> {
		Ext::new(&mut self.overlay, &self.backend, Some(&mut self.extensions))
	}

	/// Create a new instance of `TestExternalities` with storage.
	pub fn new(storage: Storage) -> Self {
		Self::new_with_code_and_state(&[], storage, Default::default())
	}

	/// Create a new instance of `TestExternalities` with storage for a given state version.
	pub fn new_with_state_version(storage: Storage, state_version: StateVersion) -> Self {
		Self::new_with_code_and_state(&[], storage, state_version)
	}

	/// New empty test externalities.
	pub fn new_empty() -> Self {
		Self::new_with_code_and_state(&[], Storage::default(), Default::default())
	}

	/// Create a new instance of `TestExternalities` with code and storage.
	pub fn new_with_code(code: &[u8], storage: Storage) -> Self {
		Self::new_with_code_and_state(code, storage, Default::default())
	}

	/// Create a new instance of `TestExternalities` with code and storage for a given state
	/// version.
	pub fn new_with_code_and_state(
		code: &[u8],
		mut storage: Storage,
		state_version: StateVersion,
	) -> Self {
		assert!(storage.top.keys().all(|key| !is_child_storage_key(key)));

		storage.top.insert(CODE.to_vec(), code.to_vec());

		let offchain_db = TestPersistentOffchainDB::new();

		let backend = (storage, state_version).into();

		TestExternalities {
			overlay: OverlayedChanges::default(),
			offchain_db,
			extensions: Default::default(),
			backend,
			state_version,
		}
	}

	/// Returns the overlayed changes.
	pub fn overlayed_changes(&self) -> &OverlayedChanges<H> {
		&self.overlay
	}

	/// Move offchain changes from overlay to the persistent store.
	pub fn persist_offchain_overlay(&mut self) {
		self.offchain_db.apply_offchain_changes(self.overlay.offchain_drain_committed());
	}

	/// A shared reference type around the offchain worker storage.
	pub fn offchain_db(&self) -> TestPersistentOffchainDB {
		self.offchain_db.clone()
	}

	/// Batch insert key/values into backend
	pub fn batch_insert<I>(&mut self, kvs: I)
	where
		I: IntoIterator<Item = (StorageKey, StorageValue)>,
	{
		self.backend.insert(
			Some((None, kvs.into_iter().map(|(k, v)| (k, Some(v))).collect())),
			self.state_version,
		);
	}

	/// Insert key/value into backend
	pub fn insert(&mut self, k: StorageKey, v: StorageValue) {
		self.backend.insert(vec![(None, vec![(k, Some(v))])], self.state_version);
	}

	/// Insert key/value into backend.
	///
	/// This only supports inserting keys in child tries.
	pub fn insert_child(&mut self, c: sp_core::storage::ChildInfo, k: StorageKey, v: StorageValue) {
		self.backend.insert(vec![(Some(c), vec![(k, Some(v))])], self.state_version);
	}

	/// Registers the given extension for this instance.
	pub fn register_extension<E: Any + Extension>(&mut self, ext: E) {
		self.extensions.register(ext);
	}

	/// Sets raw storage key/values and a root.
	///
	/// This can be used as a fast way to restore the storage state from a backup because the trie
	/// does not need to be computed.
	pub fn from_raw_snapshot(
		raw_storage: Vec<(Vec<u8>, (Vec<u8>, i32))>,
		storage_root: H::Out,
		state_version: StateVersion,
	) -> Self {
		let mut backend = PrefixedMemoryDB::default();

		for (key, (v, ref_count)) in raw_storage {
			let mut hash = H::Out::default();
			let hash_len = hash.as_ref().len();

			if key.len() < hash_len {
				log::warn!("Invalid key in `from_raw_snapshot`: {key:?}");
				continue
			}

			hash.as_mut().copy_from_slice(&key[(key.len() - hash_len)..]);

			// Each time .emplace is called the internal MemoryDb ref count increments.
			// Repeatedly call emplace to initialise the ref count to the correct value.
			for _ in 0..ref_count {
				backend.emplace(hash, (&key[..(key.len() - hash_len)], None), v.clone());
			}
		}

		Self {
			backend: TrieBackendBuilder::new(Box::new(backend), storage_root).build(),
			overlay: Default::default(),
			offchain_db: Default::default(),
			extensions: Default::default(),
			state_version,
		}
	}

	/// Drains the underlying raw storage key/values and returns the root hash.
	///
	/// Useful for backing up the storage in a format that can be quickly re-loaded.
	///
	/// Note: This DB will be inoperable after this call.
	pub fn into_raw_snapshot(mut self) -> (Vec<(Vec<u8>, (Vec<u8>, i32))>, H::Out) {
		if let Some(mdb) = self.backend.backend_storage_mut().as_prefixed_mem_db_mut() {
			let raw_key_values =
				mdb.drain().into_iter().collect::<Vec<(Vec<u8>, (Vec<u8>, i32))>>();

			(raw_key_values, self.backend.root().0)
		} else {
			Default::default()
		}
	}

	/// Return a new backend with all pending changes.
	///
	/// In contrast to [`commit_all`](Self::commit_all) this will not panic if there are open
	/// transactions.
<<<<<<< HEAD
	pub fn as_backend(&self) -> Option<InMemoryBackend<H>> {
		let top: Vec<_> =
			self.overlay.changes().map(|(k, v)| (k.clone(), v.value().cloned())).collect();
=======
	pub fn as_backend(&mut self) -> InMemoryBackend<H> {
		let top: Vec<_> = self
			.overlay
			.changes_mut()
			.map(|(k, v)| (k.clone(), v.value().cloned()))
			.collect();
>>>>>>> ad862092
		let mut transaction = vec![(None, top)];

		for (child_changes, child_info) in self.overlay.children_mut() {
			transaction.push((
				Some(child_info.clone()),
				child_changes.map(|(k, v)| (k.clone(), v.value().cloned())).collect(),
			))
		}

		self.backend.update(transaction, self.state_version)
	}

	/// Commit all pending changes to the underlying backend.
	///
	/// # Panic
	///
	/// This will panic if there are still open transactions.
	pub fn commit_all(&mut self) -> Result<(), String> {
		let changes = self.overlay.drain_storage_changes(&self.backend, self.state_version)?;

		self.backend.apply_transaction(changes.transaction);
		Ok(())
	}

	/// Execute the given closure while `self` is set as externalities.
	///
	/// Returns the result of the given closure.
	pub fn execute_with<R>(&mut self, execute: impl FnOnce() -> R) -> R {
		let mut ext = self.ext();
		sp_externalities::set_and_run_with_externalities(&mut ext, execute)
	}

	/// Execute the given closure while `self`, with `proving_backend` as backend, is set as
	/// externalities.
	///
	/// This implementation will wipe the proof recorded in between calls. Consecutive calls will
	/// get their own proof from scratch.
	pub fn execute_and_prove<R>(&mut self, execute: impl FnOnce() -> R) -> (R, StorageProof) {
		let proving_backend = self.backend.with_temp_recorder(Default::default());
		let mut proving_ext =
			Ext::new(&mut self.overlay, &*proving_backend, Some(&mut self.extensions));

		let outcome = sp_externalities::set_and_run_with_externalities(&mut proving_ext, execute);
		let proof = proving_backend.extract_proof().expect("Failed to extract storage proof");

		(outcome, proof)
	}

	/// Execute the given closure while `self` is set as externalities.
	///
	/// Returns the result of the given closure, if no panics occurred.
	/// Otherwise, returns `Err`.
	pub fn execute_with_safe<R>(
		&mut self,
		f: impl FnOnce() -> R + UnwindSafe,
	) -> Result<R, String> {
		let mut ext = AssertUnwindSafe(self.ext());
		std::panic::catch_unwind(move || {
			sp_externalities::set_and_run_with_externalities(&mut *ext, f)
		})
		.map_err(|e| format!("Closure panicked: {:?}", e))
	}
}

impl<H: Hasher> std::fmt::Debug for TestExternalities<H>
where
	H::Out: Ord + codec::Codec,
{
	fn fmt(&self, f: &mut std::fmt::Formatter) -> std::fmt::Result {
		let pairs: Vec<_> = self
			.backend
			.pairs(Default::default())
			.expect("creating an iterator over all of the pairs doesn't fail in tests")
			.collect();
		write!(f, "overlay: {:?}\nbackend: {:?}", self.overlay, pairs)
	}
}

impl<H> TestExternalities<H>
where
	H: Hasher,
	H::Out: Ord + 'static + codec::Codec,
{
	/// This doesn't test if they are in the same state, only if they contains the
	/// same data at this state
<<<<<<< HEAD
	fn eq(&self, other: &TestExternalities<H>) -> bool {
		let this_backend = self.as_backend();
		let other_backend = other.as_backend();
		match (this_backend, other_backend) {
			(Some(this_backend), Some(other_backend)) => {
				match (
					other_backend.backend_storage().as_mem_db(),
					this_backend.backend_storage().as_mem_db(),
				) {
					(Some(other), Some(this)) => return other == this,
					_ => (),
				}
				match (
					other_backend.backend_storage().as_prefixed_mem_db(),
					this_backend.backend_storage().as_prefixed_mem_db(),
				) {
					(Some(other), Some(this)) => return other == this,
					_ => (),
				}
				false
			},
			_ => false,
		}
=======
	pub fn eq(&mut self, other: &mut TestExternalities<H>) -> bool {
		self.as_backend().eq(&other.as_backend())
>>>>>>> ad862092
	}
}

impl<H: Hasher> Default for TestExternalities<H>
where
	H::Out: Ord + 'static + codec::Codec,
{
	fn default() -> Self {
		// default to default version.
		Self::new_with_state_version(Storage::default(), Default::default())
	}
}

impl<H: Hasher> From<Storage> for TestExternalities<H>
where
	H::Out: Ord + 'static + codec::Codec,
{
	fn from(storage: Storage) -> Self {
		Self::new_with_state_version(storage, Default::default())
	}
}

impl<H: Hasher> From<(Storage, StateVersion)> for TestExternalities<H>
where
	H::Out: Ord + 'static + codec::Codec,
{
	fn from((storage, state_version): (Storage, StateVersion)) -> Self {
		Self::new_with_state_version(storage, state_version)
	}
}

impl<H> sp_externalities::ExtensionStore for TestExternalities<H>
where
	H: Hasher,
	H::Out: Ord + codec::Codec,
{
	fn extension_by_type_id(&mut self, type_id: TypeId) -> Option<&mut dyn Any> {
		self.extensions.get_mut(type_id)
	}

	fn register_extension_with_type_id(
		&mut self,
		type_id: TypeId,
		extension: Box<dyn Extension>,
	) -> Result<(), sp_externalities::Error> {
		self.extensions.register_with_type_id(type_id, extension)
	}

	fn deregister_extension_by_type_id(
		&mut self,
		type_id: TypeId,
	) -> Result<(), sp_externalities::Error> {
		if self.extensions.deregister(type_id) {
			Ok(())
		} else {
			Err(sp_externalities::Error::ExtensionIsNotRegistered(type_id))
		}
	}
}

impl<H> sp_externalities::ExternalitiesExt for TestExternalities<H>
where
	H: Hasher,
	H::Out: Ord + codec::Codec,
{
	fn extension<T: Any + Extension>(&mut self) -> Option<&mut T> {
		self.extension_by_type_id(TypeId::of::<T>()).and_then(<dyn Any>::downcast_mut)
	}

	fn register_extension<T: Extension>(&mut self, ext: T) -> Result<(), sp_externalities::Error> {
		self.register_extension_with_type_id(TypeId::of::<T>(), Box::new(ext))
	}

	fn deregister_extension<T: Extension>(&mut self) -> Result<(), sp_externalities::Error> {
		self.deregister_extension_by_type_id(TypeId::of::<T>())
	}
}

#[cfg(test)]
mod tests {
	use super::*;
	use sp_core::{storage::ChildInfo, traits::Externalities, H256};
	use sp_runtime::traits::BlakeTwo256;

	#[test]
	fn commit_should_work() {
		let storage = Storage::default(); // avoid adding the trie threshold.
		let mut ext = TestExternalities::<BlakeTwo256>::from((storage, Default::default()));
		let mut ext = ext.ext();
		ext.set_storage(b"doe".to_vec(), b"reindeer".to_vec());
		ext.set_storage(b"dog".to_vec(), b"puppy".to_vec());
		ext.set_storage(b"dogglesworth".to_vec(), b"cat".to_vec());
		let root = array_bytes::hex_n_into_unchecked::<_, H256, 32>(
			"ed4d8c799d996add422395a6abd7545491d40bd838d738afafa1b8a4de625489",
		);
		assert_eq!(H256::from_slice(ext.storage_root(Default::default()).as_slice()), root);
	}

	#[test]
	fn raw_storage_drain_and_restore() {
		// Create a TestExternalities with some data in it.
		let mut original_ext =
			TestExternalities::<BlakeTwo256>::from((Default::default(), Default::default()));
		original_ext.insert(b"doe".to_vec(), b"reindeer".to_vec());
		original_ext.insert(b"dog".to_vec(), b"puppy".to_vec());
		original_ext.insert(b"dogglesworth".to_vec(), b"cat".to_vec());
		let child_info = ChildInfo::new_default(&b"test_child"[..]);
		original_ext.insert_child(child_info.clone(), b"cattytown".to_vec(), b"is_dark".to_vec());
		original_ext.insert_child(child_info.clone(), b"doggytown".to_vec(), b"is_sunny".to_vec());

		// Drain the raw storage and root.
		let root = *original_ext.backend.root();
		let (raw_storage, storage_root) = original_ext.into_raw_snapshot();

		// Load the raw storage and root into a new TestExternalities.
		let recovered_ext = TestExternalities::<BlakeTwo256>::from_raw_snapshot(
			raw_storage,
			storage_root,
			Default::default(),
		);

		// Check the storage root is the same as the original
		assert_eq!(root, *recovered_ext.backend.root());

		// Check the original storage key/values were recovered correctly
		assert_eq!(recovered_ext.backend.storage(b"doe").unwrap(), Some(b"reindeer".to_vec()));
		assert_eq!(recovered_ext.backend.storage(b"dog").unwrap(), Some(b"puppy".to_vec()));
		assert_eq!(recovered_ext.backend.storage(b"dogglesworth").unwrap(), Some(b"cat".to_vec()));

		// Check the original child storage key/values were recovered correctly
		assert_eq!(
			recovered_ext.backend.child_storage(&child_info, b"cattytown").unwrap(),
			Some(b"is_dark".to_vec())
		);
		assert_eq!(
			recovered_ext.backend.child_storage(&child_info, b"doggytown").unwrap(),
			Some(b"is_sunny".to_vec())
		);
	}

	#[test]
	fn set_and_retrieve_code() {
		let mut ext = TestExternalities::<BlakeTwo256>::default();
		let mut ext = ext.ext();

		let code = vec![1, 2, 3];
		ext.set_storage(CODE.to_vec(), code.clone());

		assert_eq!(&ext.storage(CODE).unwrap(), &code);
	}

	#[test]
	fn check_send() {
		fn assert_send<T: Send>() {}
		assert_send::<TestExternalities<BlakeTwo256>>();
	}

	#[test]
	fn commit_all_and_kill_child_storage() {
		let mut ext = TestExternalities::<BlakeTwo256>::default();
		let child_info = ChildInfo::new_default(&b"test_child"[..]);

		{
			let mut ext = ext.ext();
			ext.place_child_storage(&child_info, b"doe".to_vec(), Some(b"reindeer".to_vec()));
			ext.place_child_storage(&child_info, b"dog".to_vec(), Some(b"puppy".to_vec()));
			ext.place_child_storage(&child_info, b"dog2".to_vec(), Some(b"puppy2".to_vec()));
		}

		ext.commit_all().unwrap();

		{
			let mut ext = ext.ext();

			assert!(
				ext.kill_child_storage(&child_info, Some(2), None).maybe_cursor.is_some(),
				"Should not delete all keys"
			);

			assert!(ext.child_storage(&child_info, &b"doe"[..]).is_none());
			assert!(ext.child_storage(&child_info, &b"dog"[..]).is_none());
			assert!(ext.child_storage(&child_info, &b"dog2"[..]).is_some());
		}
	}

	#[test]
	fn as_backend_generates_same_backend_as_commit_all() {
		let mut ext = TestExternalities::<BlakeTwo256>::default();
		{
			let mut ext = ext.ext();
			ext.set_storage(b"doe".to_vec(), b"reindeer".to_vec());
			ext.set_storage(b"dog".to_vec(), b"puppy".to_vec());
			ext.set_storage(b"dogglesworth".to_vec(), b"cat".to_vec());
		}

		let backend = ext.as_backend().unwrap();

		ext.commit_all().unwrap();
		assert!(ext.backend.eq(&backend), "Both backend should be equal.");
	}
}<|MERGE_RESOLUTION|>--- conflicted
+++ resolved
@@ -210,18 +210,12 @@
 	///
 	/// In contrast to [`commit_all`](Self::commit_all) this will not panic if there are open
 	/// transactions.
-<<<<<<< HEAD
-	pub fn as_backend(&self) -> Option<InMemoryBackend<H>> {
-		let top: Vec<_> =
-			self.overlay.changes().map(|(k, v)| (k.clone(), v.value().cloned())).collect();
-=======
-	pub fn as_backend(&mut self) -> InMemoryBackend<H> {
+	pub fn as_backend(&mut self) -> Option<InMemoryBackend<H>> {
 		let top: Vec<_> = self
 			.overlay
 			.changes_mut()
 			.map(|(k, v)| (k.clone(), v.value().cloned()))
 			.collect();
->>>>>>> ad862092
 		let mut transaction = vec![(None, top)];
 
 		for (child_changes, child_info) in self.overlay.children_mut() {
@@ -307,8 +301,7 @@
 {
 	/// This doesn't test if they are in the same state, only if they contains the
 	/// same data at this state
-<<<<<<< HEAD
-	fn eq(&self, other: &TestExternalities<H>) -> bool {
+	pub fn eq(&mut self, other: &mut TestExternalities<H>) -> bool {
 		let this_backend = self.as_backend();
 		let other_backend = other.as_backend();
 		match (this_backend, other_backend) {
@@ -331,10 +324,6 @@
 			},
 			_ => false,
 		}
-=======
-	pub fn eq(&mut self, other: &mut TestExternalities<H>) -> bool {
-		self.as_backend().eq(&other.as_backend())
->>>>>>> ad862092
 	}
 }
 
