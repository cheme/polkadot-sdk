// This file is part of Substrate.

// Copyright (C) Parity Technologies (UK) Ltd.
// SPDX-License-Identifier: Apache-2.0

// Licensed under the Apache License, Version 2.0 (the "License");
// you may not use this file except in compliance with the License.
// You may obtain a copy of the License at
//
// 	http://www.apache.org/licenses/LICENSE-2.0
//
// Unless required by applicable law or agreed to in writing, software
// distributed under the License is distributed on an "AS IS" BASIS,
// WITHOUT WARRANTIES OR CONDITIONS OF ANY KIND, either express or implied.
// See the License for the specific language governing permissions and
// limitations under the License.

//! The overlayed changes to state.

mod changeset;
mod offchain;

use self::changeset::OverlayedChangeSet;
use crate::{backend::Backend, stats::StateMachineStats, BackendTransaction, DefaultError};
use alloc::{collections::btree_set::BTreeSet, vec::Vec};
use codec::{Decode, Encode};
use hash_db::Hasher;
pub use offchain::OffchainOverlayedChanges;
use sp_core::{
	offchain::OffchainOverlayedChange,
	storage::{well_known_keys::EXTRINSIC_INDEX, ChildInfo, StateVersion},
};
#[cfg(feature = "std")]
use sp_externalities::{Extension, Extensions};
use sp_trie::{empty_child_trie_root, LayoutV1};

#[cfg(not(feature = "std"))]
use alloc::collections::btree_map::BTreeMap as Map;
#[cfg(feature = "std")]
use std::collections::{hash_map::Entry as MapEntry, HashMap as Map};

#[cfg(feature = "std")]
use std::{
	any::{Any, TypeId},
	boxed::Box,
};

pub use self::changeset::{AlreadyInRuntime, NoOpenTransaction, NotInRuntime, OverlayedValue};

/// Changes that are made outside of extrinsics are marked with this index;
pub const NO_EXTRINSIC_INDEX: u32 = 0xffffffff;

/// Storage key.
pub type StorageKey = Vec<u8>;

/// Storage value.
pub type StorageValue = Vec<u8>;

/// In memory array of storage values.
pub type StorageCollection = Vec<(StorageKey, Option<StorageValue>)>;

/// In memory arrays of storage values for multiple child tries.
pub type ChildStorageCollection = Vec<(StorageKey, StorageCollection)>;

/// In memory array of storage values.
pub type OffchainChangesCollection = Vec<((Vec<u8>, Vec<u8>), OffchainOverlayedChange)>;

/// Keep trace of extrinsics index for a modified value.
#[derive(Debug, Default, Eq, PartialEq, Clone)]
pub struct Extrinsics(Vec<u32>);

impl Extrinsics {
	/// Extracts extrinsics into a `BTreeSets`.
	fn copy_extrinsics_into(&self, dest: &mut BTreeSet<u32>) {
		dest.extend(self.0.iter())
	}

	/// Add an extrinsics.
	fn insert(&mut self, ext: u32) {
		if Some(&ext) != self.0.last() {
			self.0.push(ext);
		}
	}

	/// Extend `self` with `other`.
	fn extend(&mut self, other: Self) {
		self.0.extend(other.0.into_iter());
	}
}

/// The set of changes that are overlaid onto the backend.
///
/// It allows changes to be modified using nestable transactions.
pub struct OverlayedChanges<H: Hasher> {
	/// Top level storage changes.
	top: OverlayedChangeSet,
	/// Child storage changes. The map key is the child storage key without the common prefix.
	children: Map<StorageKey, (OverlayedChangeSet, ChildInfo)>,
	/// Offchain related changes.
	offchain: OffchainOverlayedChanges,
	/// Transaction index changes,
	transaction_index_ops: Vec<IndexOperation>,
	/// True if extrinsics stats must be collected.
	collect_extrinsics: bool,
	/// Collect statistic on this execution.
	stats: StateMachineStats,
	/// Caches the "storage transaction" that is created while calling `storage_root`.
	///
	/// This transaction can be applied to the backend to persist the state changes.
	storage_transaction_cache: Option<StorageTransactionCache<H>>,
}

impl<H: Hasher> Default for OverlayedChanges<H> {
	fn default() -> Self {
		Self {
			top: Default::default(),
			children: Default::default(),
			offchain: Default::default(),
			transaction_index_ops: Default::default(),
			collect_extrinsics: Default::default(),
			stats: Default::default(),
			storage_transaction_cache: None,
		}
	}
}

impl<H: Hasher> Clone for OverlayedChanges<H> {
	fn clone(&self) -> Self {
		Self {
			top: self.top.clone(),
			children: self.children.clone(),
			offchain: self.offchain.clone(),
			transaction_index_ops: self.transaction_index_ops.clone(),
			collect_extrinsics: self.collect_extrinsics,
			stats: self.stats.clone(),
			storage_transaction_cache: self.storage_transaction_cache.clone(),
		}
	}
}

impl<H: Hasher> core::fmt::Debug for OverlayedChanges<H> {
	fn fmt(&self, f: &mut core::fmt::Formatter<'_>) -> core::fmt::Result {
		f.debug_struct("OverlayedChanges")
			.field("top", &self.top)
			.field("children", &self.children)
			.field("offchain", &self.offchain)
			.field("transaction_index_ops", &self.transaction_index_ops)
			.field("collect_extrinsics", &self.collect_extrinsics)
			.field("stats", &self.stats)
			.field("storage_transaction_cache", &self.storage_transaction_cache)
			.finish()
	}
}

/// Transaction index operation.
#[derive(Debug, Clone)]
pub enum IndexOperation {
	/// Insert transaction into index.
	Insert {
		/// Extrinsic index in the current block.
		extrinsic: u32,
		/// Data content hash.
		hash: Vec<u8>,
		/// Indexed data size.
		size: u32,
	},
	/// Renew existing transaction storage.
	Renew {
		/// Extrinsic index in the current block.
		extrinsic: u32,
		/// Referenced index hash.
		hash: Vec<u8>,
	},
}

/// A storage changes structure that can be generated by the data collected in [`OverlayedChanges`].
///
/// This contains all the changes to the storage and transactions to apply theses changes to the
/// backend.
pub struct StorageChanges<H: Hasher> {
	/// All changes to the main storage.
	///
	/// A value of `None` means that it was deleted.
	pub main_storage_changes: StorageCollection,
	/// All changes to the child storages.
	pub child_storage_changes: ChildStorageCollection,
	/// Offchain state changes to write to the offchain database.
	pub offchain_storage_changes: OffchainChangesCollection,
	/// A transaction for the backend that contains all changes from
	/// [`main_storage_changes`](StorageChanges::main_storage_changes) and from
	/// [`child_storage_changes`](StorageChanges::child_storage_changes).
	/// [`offchain_storage_changes`](StorageChanges::offchain_storage_changes).
	pub transaction: BackendTransaction<H>,
	/// The storage root after applying the transaction.
	pub transaction_storage_root: H::Out,
	/// Changes to the transaction index,
	#[cfg(feature = "std")]
	pub transaction_index_changes: Vec<IndexOperation>,
}

#[cfg(feature = "std")]
impl<H: Hasher> StorageChanges<H> {
	/// Deconstruct into the inner values
	pub fn into_inner(
		self,
	) -> (
		StorageCollection,
		ChildStorageCollection,
		OffchainChangesCollection,
		BackendTransaction<H>,
		H::Out,
		Vec<IndexOperation>,
	) {
		(
			self.main_storage_changes,
			self.child_storage_changes,
			self.offchain_storage_changes,
			self.transaction,
			self.transaction_storage_root,
			self.transaction_index_changes,
		)
	}
}

impl<H: Hasher> Default for StorageChanges<H> {
	fn default() -> Self {
		Self {
			main_storage_changes: Default::default(),
			child_storage_changes: Default::default(),
			offchain_storage_changes: Default::default(),
			transaction: Default::default(),
			transaction_storage_root: Default::default(),
			#[cfg(feature = "std")]
			transaction_index_changes: Default::default(),
		}
	}
}

/// Storage transactions are calculated as part of the `storage_root`.
/// These transactions can be reused for importing the block into the
/// storage. So, we cache them to not require a recomputation of those transactions.
struct StorageTransactionCache<H: Hasher> {
	/// Contains the changes for the main and the child storages as one transaction.
	transaction: BackendTransaction<H>,
	/// The storage root after applying the transaction.
	transaction_storage_root: H::Out,
}

impl<H: Hasher> StorageTransactionCache<H> {
	fn into_inner(self) -> (BackendTransaction<H>, H::Out) {
		(self.transaction, self.transaction_storage_root)
	}
}

impl<H: Hasher> Clone for StorageTransactionCache<H> {
	fn clone(&self) -> Self {
		Self {
			transaction: self.transaction.clone(),
			transaction_storage_root: self.transaction_storage_root,
		}
	}
}

impl<H: Hasher> core::fmt::Debug for StorageTransactionCache<H> {
	fn fmt(&self, f: &mut core::fmt::Formatter<'_>) -> core::fmt::Result {
		let mut debug = f.debug_struct("StorageTransactionCache");

		#[cfg(feature = "std")]
		debug.field("transaction_storage_root", &self.transaction_storage_root);

		#[cfg(not(feature = "std"))]
		debug.field("transaction_storage_root", &self.transaction_storage_root.as_ref());

		debug.finish()
	}
}

impl<H: Hasher> OverlayedChanges<H> {
	/// Whether no changes are contained in the top nor in any of the child changes.
	pub fn is_empty(&self) -> bool {
		self.top.is_empty() && self.children.is_empty()
	}

	/// Ask to collect/not to collect extrinsics indices where key(s) has been changed.
	pub fn set_collect_extrinsics(&mut self, collect_extrinsics: bool) {
		self.collect_extrinsics = collect_extrinsics;
	}

	/// Returns a double-Option: None if the key is unknown (i.e. and the query should be referred
	/// to the backend); Some(None) if the key has been deleted. Some(Some(...)) for a key whose
	/// value has been set.
	pub fn storage(&mut self, key: &[u8]) -> Option<Option<&[u8]>> {
		self.top.get(key).map(|x| {
			let value = x.value();
			let size_read = value.map(|x| x.len() as u64).unwrap_or(0);
			self.stats.tally_read_modified(size_read);
			value.map(AsRef::as_ref)
		})
	}

	/// Should be called when there are changes that require to reset the
	/// `storage_transaction_cache`.
	fn mark_dirty(&mut self) {
		self.storage_transaction_cache = None;
	}

	/// Returns a double-Option: None if the key is unknown (i.e. and the query should be referred
	/// to the backend); Some(None) if the key has been deleted. Some(Some(...)) for a key whose
	/// value has been set.
	pub fn child_storage(&mut self, child_info: &ChildInfo, key: &[u8]) -> Option<Option<&[u8]>> {
		let map = self.children.get_mut(child_info.storage_key())?;
		let value = map.0.get(key)?.value();
		let size_read = value.map(|x| x.len() as u64).unwrap_or(0);
		self.stats.tally_read_modified(size_read);
		Some(value.map(AsRef::as_ref))
	}

	/// Set a new value for the specified key.
	///
	/// Can be rolled back or committed when called inside a transaction.
	pub fn set_storage(&mut self, key: StorageKey, val: Option<StorageValue>) {
		self.mark_dirty();

		let size_write = val.as_ref().map(|x| x.len() as u64).unwrap_or(0);
		self.stats.tally_write_overlay(size_write);
		let extrinsic_index = self.extrinsic_index();
		self.top.set(key, val, extrinsic_index);
	}

	/// Append a value to encoded storage.
	pub fn append_storage(&mut self, key: StorageKey, val: StorageValue) {
		let extrinsic_index = self.extrinsic_index();
		let size_write = val.len() as u64;
		self.stats.tally_write_overlay(size_write);
		self.top.append_storage(key, val, extrinsic_index);
	}

	/// Append a value to storage, init with existing value if first write.
	pub fn append_storage_init(
		&mut self,
		key: StorageKey,
		val: StorageValue,
		init: impl Fn() -> StorageValue,
	) {
		let extrinsic_index = self.extrinsic_index();
		let size_write = val.len() as u64;
		self.stats.tally_write_overlay(size_write);
		self.top.append_storage_init(key, val, init, extrinsic_index);
	}

	/// Set a new value for the specified key and child.
	///
	/// `None` can be used to delete a value specified by the given key.
	///
	/// Can be rolled back or committed when called inside a transaction.
	pub fn set_child_storage(
		&mut self,
		child_info: &ChildInfo,
		key: StorageKey,
		val: Option<StorageValue>,
	) {
		self.mark_dirty();

		let extrinsic_index = self.extrinsic_index();
		let size_write = val.as_ref().map(|x| x.len() as u64).unwrap_or(0);
		self.stats.tally_write_overlay(size_write);
		let storage_key = child_info.storage_key().to_vec();
		let top = &self.top;
		let (changeset, info) = self
			.children
			.entry(storage_key)
			.or_insert_with(|| (top.spawn_child(), child_info.clone()));
		let updatable = info.try_update(child_info);
		debug_assert!(updatable);
		changeset.set(key, val, extrinsic_index);
	}

	/// Clear child storage of given storage key.
	///
	/// Can be rolled back or committed when called inside a transaction.
	pub fn clear_child_storage(&mut self, child_info: &ChildInfo) -> u32 {
		self.mark_dirty();

		let extrinsic_index = self.extrinsic_index();
		let storage_key = child_info.storage_key().to_vec();
		let top = &self.top;
		let (changeset, info) = self
			.children
			.entry(storage_key)
			.or_insert_with(|| (top.spawn_child(), child_info.clone()));
		let updatable = info.try_update(child_info);
		debug_assert!(updatable);
		changeset.clear_where(|_, _| true, extrinsic_index)
	}

	/// Removes all key-value pairs which keys share the given prefix.
	///
	/// Can be rolled back or committed when called inside a transaction.
	pub fn clear_prefix(&mut self, prefix: &[u8]) -> u32 {
		self.mark_dirty();

		let extrinsic_index = self.extrinsic_index();
		self.top.clear_where(|key, _| key.starts_with(prefix), extrinsic_index)
	}

	/// Removes all key-value pairs which keys share the given prefix.
	///
	/// Can be rolled back or committed when called inside a transaction
	pub fn clear_child_prefix(&mut self, child_info: &ChildInfo, prefix: &[u8]) -> u32 {
		self.mark_dirty();

		let extrinsic_index = self.extrinsic_index();
		let storage_key = child_info.storage_key().to_vec();
		let top = &self.top;
		let (changeset, info) = self
			.children
			.entry(storage_key)
			.or_insert_with(|| (top.spawn_child(), child_info.clone()));
		let updatable = info.try_update(child_info);
		debug_assert!(updatable);
		changeset.clear_where(|key, _| key.starts_with(prefix), extrinsic_index)
	}

	/// Returns the current nesting depth of the transaction stack.
	///
	/// A value of zero means that no transaction is open and changes are committed on write.
	pub fn transaction_depth(&self) -> usize {
		// The top changeset and all child changesets transact in lockstep and are
		// therefore always at the same transaction depth.
		self.top.transaction_depth()
	}

	/// Start a new nested transaction.
	///
	/// This allows to either commit or roll back all changes that where made while this
	/// transaction was open. Any transaction must be closed by either `rollback_transaction` or
	/// `commit_transaction` before this overlay can be converted into storage changes.
	///
	/// Changes made without any open transaction are committed immediately.
	pub fn start_transaction(&mut self) {
		self.top.start_transaction();
		for (_, (changeset, _)) in self.children.iter_mut() {
			changeset.start_transaction();
		}
		self.offchain.overlay_mut().start_transaction();
	}

	/// Rollback the last transaction started by `start_transaction`.
	///
	/// Any changes made during that transaction are discarded. Returns an error if
	/// there is no open transaction that can be rolled back.
	pub fn rollback_transaction(&mut self) -> Result<(), NoOpenTransaction> {
		self.mark_dirty();

		self.top.rollback_transaction()?;
		retain_map(&mut self.children, |_, (changeset, _)| {
			changeset
				.rollback_transaction()
				.expect("Top and children changesets are started in lockstep; qed");
			!changeset.is_empty()
		});
		self.offchain
			.overlay_mut()
			.rollback_transaction_offchain()
			.expect("Top and offchain changesets are started in lockstep; qed");
		Ok(())
	}

	/// Commit the last transaction started by `start_transaction`.
	///
	/// Any changes made during that transaction are committed. Returns an error if there
	/// is no open transaction that can be committed.
	pub fn commit_transaction(&mut self) -> Result<(), NoOpenTransaction> {
		self.top.commit_transaction()?;
		for (_, (changeset, _)) in self.children.iter_mut() {
			changeset
				.commit_transaction()
				.expect("Top and children changesets are started in lockstep; qed");
		}
		self.offchain
			.overlay_mut()
			.commit_transaction_offchain()
			.expect("Top and offchain changesets are started in lockstep; qed");
		Ok(())
	}

	/// Call this before transferring control to the runtime.
	///
	/// This protects all existing transactions from being removed by the runtime.
	/// Calling this while already inside the runtime will return an error.
	pub fn enter_runtime(&mut self) -> Result<(), AlreadyInRuntime> {
		self.top.enter_runtime()?;
		for (_, (changeset, _)) in self.children.iter_mut() {
			changeset
				.enter_runtime()
				.expect("Top and children changesets are entering runtime in lockstep; qed")
		}
		self.offchain
			.overlay_mut()
			.enter_runtime()
			.expect("Top and offchain changesets are started in lockstep; qed");
		Ok(())
	}

	/// Call this when control returns from the runtime.
	///
	/// This rollbacks all dangling transaction left open by the runtime.
	/// Calling this while outside the runtime will return an error.
	pub fn exit_runtime(&mut self) -> Result<(), NotInRuntime> {
		self.top.exit_runtime()?;
		for (_, (changeset, _)) in self.children.iter_mut() {
			changeset
				.exit_runtime()
				.expect("Top and children changesets are entering runtime in lockstep; qed");
		}
		self.offchain
			.overlay_mut()
			.exit_runtime_offchain()
			.expect("Top and offchain changesets are started in lockstep; qed");
		Ok(())
	}

	/// Consume all changes (top + children) and return them.
	///
	/// After calling this function no more changes are contained in this changeset.
	///
	/// Panics:
	/// Panics if `transaction_depth() > 0`
	pub fn offchain_drain_committed(
		&mut self,
	) -> impl Iterator<Item = ((StorageKey, StorageKey), OffchainOverlayedChange)> {
		self.offchain.drain()
	}

	/// Get an iterator over all child changes as seen by the current transaction.
	pub fn children(
		&mut self,
	) -> impl Iterator<Item = (impl Iterator<Item = (&StorageKey, &mut OverlayedValue)>, &ChildInfo)>
	{
		self.children.values_mut().map(|v| (v.0.changes(), &v.1))
	}

	/// Get an iterator over all top changes as been by the current transaction.
	pub fn changes(&mut self) -> impl Iterator<Item = (&StorageKey, &mut OverlayedValue)> {
		self.top.changes()
	}

	/// Get an optional iterator over all child changes stored under the supplied key.
	pub fn child_changes(
		&mut self,
		key: &[u8],
	) -> Option<(impl Iterator<Item = (&StorageKey, &mut OverlayedValue)>, &ChildInfo)> {
		self.children.get_mut(key).map(|(overlay, info)| (overlay.changes(), &*info))
	}

	/// Get an list of all index operations.
	pub fn transaction_index_ops(&self) -> &[IndexOperation] {
		&self.transaction_index_ops
	}

	/// Drain all changes into a [`StorageChanges`] instance. Leave empty overlay in place.
	pub fn drain_storage_changes<B: Backend<H>>(
		&mut self,
		backend: &B,
		state_version: StateVersion,
	) -> Result<StorageChanges<H>, DefaultError>
	where
		H::Out: Ord + Encode + 'static,
	{
		let (transaction, transaction_storage_root) = match self.storage_transaction_cache.take() {
			Some(cache) => cache.into_inner(),
			// If the transaction does not exist, we generate it.
			None => {
				self.storage_root(backend, state_version);
				self.storage_transaction_cache
					.take()
					.expect("`storage_transaction_cache` was just initialized; qed")
					.into_inner()
			},
		};

<<<<<<< HEAD
		use sp_std::mem::take;
		let main_storage_changes =
			take(&mut self.top).drain_commited().map(|(k, v)| (k, v.to_option()));
		let child_storage_changes =
			take(&mut self.children).into_iter().map(|(key, (val, info))| {
				(key, (val.drain_commited().map(|(k, v)| (k, v.to_option())), info))
			});
=======
		use core::mem::take;
		let main_storage_changes = take(&mut self.top).drain_committed();
		let child_storage_changes = take(&mut self.children)
			.into_iter()
			.map(|(key, (val, info))| (key, (val.drain_committed(), info)));

>>>>>>> fc127b7d
		let offchain_storage_changes = self.offchain_drain_committed().collect();

		#[cfg(feature = "std")]
		let transaction_index_changes = std::mem::take(&mut self.transaction_index_ops);

		Ok(StorageChanges {
			main_storage_changes: main_storage_changes.collect(),
			child_storage_changes: child_storage_changes
				.map(|(sk, it)| (sk, it.0.collect()))
				.collect(),
			offchain_storage_changes,
			transaction,
			transaction_storage_root,
			#[cfg(feature = "std")]
			transaction_index_changes,
		})
	}

	/// Inserts storage entry responsible for current extrinsic index.
	#[cfg(test)]
	pub(crate) fn set_extrinsic_index(&mut self, extrinsic_index: u32) {
		self.top.set(EXTRINSIC_INDEX.to_vec(), Some(extrinsic_index.encode()), None);
	}

	/// Returns current extrinsic index to use in changes trie construction.
	/// None is returned if it is not set or changes trie config is not set.
	/// Persistent value (from the backend) can be ignored because runtime must
	/// set this index before first and unset after last extrinsic is executed.
	/// Changes that are made outside of extrinsics, are marked with
	/// `NO_EXTRINSIC_INDEX` index.
	fn extrinsic_index(&mut self) -> Option<u32> {
		self.collect_extrinsics.then(|| {
			self.storage(EXTRINSIC_INDEX)
				.and_then(|idx| idx.and_then(|idx| Decode::decode(&mut &*idx).ok()))
				.unwrap_or(NO_EXTRINSIC_INDEX)
		})
	}

	/// Generate the storage root using `backend` and all changes
	/// as seen by the current transaction.
	///
	/// Returns the storage root and whether it was already cached.
	pub fn storage_root<B: Backend<H>>(
		&mut self,
		backend: &B,
		state_version: StateVersion,
	) -> (H::Out, bool)
	where
		H::Out: Ord + Encode,
	{
		if let Some(cache) = &self.storage_transaction_cache {
			return (cache.transaction_storage_root, true)
		}

		let delta = self.top.changes().map(|(k, v)| (&k[..], v.value().map(|v| &v[..])));

		let child_delta = self
			.children
			.values_mut()
			.map(|v| (&v.1, v.0.changes().map(|(k, v)| (&k[..], v.value().map(|v| &v[..])))));

		let (root, transaction) = backend.full_storage_root(delta, child_delta, state_version);

		self.storage_transaction_cache =
			Some(StorageTransactionCache { transaction, transaction_storage_root: root });

		(root, false)
	}

	/// Generate the child storage root using `backend` and all child changes
	/// as seen by the current transaction.
	///
	/// Returns the child storage root and whether it was already cached.
	pub fn child_storage_root<B: Backend<H>>(
		&mut self,
		child_info: &ChildInfo,
		backend: &B,
		state_version: StateVersion,
	) -> Result<(H::Out, bool), B::Error>
	where
		H::Out: Ord + Encode + Decode,
	{
		let storage_key = child_info.storage_key();
		let prefixed_storage_key = child_info.prefixed_storage_key();

		if self.storage_transaction_cache.is_some() {
			let root = self
				.storage(prefixed_storage_key.as_slice())
				.map(|v| Ok(v.map(|v| v.to_vec())))
				.or_else(|| backend.storage(prefixed_storage_key.as_slice()).map(Some).transpose())
				.transpose()?
				.flatten()
				.and_then(|k| Decode::decode(&mut &k[..]).ok())
				// V1 is equivalent to V0 on empty root.
				.unwrap_or_else(empty_child_trie_root::<LayoutV1<H>>);

			return Ok((root, true))
		}

		let root = if let Some((changes, info)) = self.child_changes(storage_key) {
			let delta = changes.map(|(k, v)| (k.as_ref(), v.value().map(AsRef::as_ref)));
			Some(backend.child_storage_root(info, delta, state_version))
		} else {
			None
		};

		let root = if let Some((root, is_empty, _)) = root {
			// We store update in the overlay in order to be able to use
			// 'self.storage_transaction' cache. This is brittle as it rely on Ext only querying
			// the trie backend for storage root.
			// A better design would be to manage 'child_storage_transaction' in a
			// similar way as 'storage_transaction' but for each child trie.
			self.set_storage(prefixed_storage_key.into_inner(), (!is_empty).then(|| root.encode()));

			self.mark_dirty();

			root
		} else {
			// empty overlay
			let root = backend
				.storage(prefixed_storage_key.as_slice())?
				.and_then(|k| Decode::decode(&mut &k[..]).ok())
				// V1 is equivalent to V0 on empty root.
				.unwrap_or_else(empty_child_trie_root::<LayoutV1<H>>);

			root
		};

		Ok((root, false))
	}

	/// Returns an iterator over the keys (in lexicographic order) following `key` (excluding `key`)
	/// alongside its value.
	pub fn iter_after(&mut self, key: &[u8]) -> impl Iterator<Item = (&[u8], &mut OverlayedValue)> {
		self.top.changes_after(key)
	}

	/// Returns an iterator over the keys (in lexicographic order) following `key` (excluding `key`)
	/// alongside its value for the given `storage_key` child.
	pub fn child_iter_after(
		&mut self,
		storage_key: &[u8],
		key: &[u8],
	) -> impl Iterator<Item = (&[u8], &mut OverlayedValue)> {
		self.children
			.get_mut(storage_key)
			.map(|(overlay, _)| overlay.changes_after(key))
			.into_iter()
			.flatten()
	}

	/// Read only access ot offchain overlay.
	pub fn offchain(&self) -> &OffchainOverlayedChanges {
		&self.offchain
	}

	/// Write a key value pair to the offchain storage overlay.
	pub fn set_offchain_storage(&mut self, key: &[u8], value: Option<&[u8]>) {
		use sp_core::offchain::STORAGE_PREFIX;
		match value {
			Some(value) => self.offchain.set(STORAGE_PREFIX, key, value),
			None => self.offchain.remove(STORAGE_PREFIX, key),
		}
	}

	/// Add transaction index operation.
	pub fn add_transaction_index(&mut self, op: IndexOperation) {
		self.transaction_index_ops.push(op)
	}
}

#[cfg(feature = "std")]
impl<H: Hasher> From<sp_core::storage::Storage> for OverlayedChanges<H> {
	fn from(storage: sp_core::storage::Storage) -> Self {
		Self {
			top: storage.top.into(),
			children: storage
				.children_default
				.into_iter()
				.map(|(k, v)| (k, (v.data.into(), v.child_info)))
				.collect(),
			..Default::default()
		}
	}
}

#[cfg(feature = "std")]
fn retain_map<K, V, F>(map: &mut Map<K, V>, f: F)
where
	K: std::cmp::Eq + std::hash::Hash,
	F: FnMut(&K, &mut V) -> bool,
{
	map.retain(f);
}

#[cfg(not(feature = "std"))]
fn retain_map<K, V, F>(map: &mut Map<K, V>, mut f: F)
where
	K: Ord,
	F: FnMut(&K, &mut V) -> bool,
{
	let old = core::mem::replace(map, Map::default());
	for (k, mut v) in old.into_iter() {
		if f(&k, &mut v) {
			map.insert(k, v);
		}
	}
}

/// An overlayed extension is either a mutable reference
/// or an owned extension.
#[cfg(feature = "std")]
pub enum OverlayedExtension<'a> {
	MutRef(&'a mut Box<dyn Extension>),
	Owned(Box<dyn Extension>),
}

/// Overlayed extensions which are sourced from [`Extensions`].
///
/// The sourced extensions will be stored as mutable references,
/// while extensions that are registered while execution are stored
/// as owned references. After the execution of a runtime function, we
/// can safely drop this object while not having modified the original
/// list.
#[cfg(feature = "std")]
pub struct OverlayedExtensions<'a> {
	extensions: Map<TypeId, OverlayedExtension<'a>>,
}

#[cfg(feature = "std")]
impl<'a> OverlayedExtensions<'a> {
	/// Create a new instance of overlaid extensions from the given extensions.
	pub fn new(extensions: &'a mut Extensions) -> Self {
		Self {
			extensions: extensions
				.iter_mut()
				.map(|(k, v)| (*k, OverlayedExtension::MutRef(v)))
				.collect(),
		}
	}

	/// Return a mutable reference to the requested extension.
	pub fn get_mut(&mut self, ext_type_id: TypeId) -> Option<&mut dyn Any> {
		self.extensions.get_mut(&ext_type_id).map(|ext| match ext {
			OverlayedExtension::MutRef(ext) => ext.as_mut_any(),
			OverlayedExtension::Owned(ext) => ext.as_mut_any(),
		})
	}

	/// Register extension `extension` with the given `type_id`.
	pub fn register(
		&mut self,
		type_id: TypeId,
		extension: Box<dyn Extension>,
	) -> Result<(), sp_externalities::Error> {
		match self.extensions.entry(type_id) {
			MapEntry::Vacant(vacant) => {
				vacant.insert(OverlayedExtension::Owned(extension));
				Ok(())
			},
			MapEntry::Occupied(_) => Err(sp_externalities::Error::ExtensionAlreadyRegistered),
		}
	}

	/// Deregister extension with the given `type_id`.
	///
	/// Returns `true` when there was an extension registered for the given `type_id`.
	pub fn deregister(&mut self, type_id: TypeId) -> bool {
		self.extensions.remove(&type_id).is_some()
	}
}

#[cfg(test)]
mod tests {
	use super::*;
	use crate::{ext::Ext, new_in_mem, InMemoryBackend};
	use array_bytes::bytes2hex;
	use sp_core::{traits::Externalities, Blake2Hasher};
	use std::collections::BTreeMap;

	fn assert_extrinsics(
		overlay: &mut OverlayedChangeSet,
		key: impl AsRef<[u8]>,
		expected: Vec<u32>,
	) {
		assert_eq!(
			overlay.get(key.as_ref()).unwrap().extrinsics().into_iter().collect::<Vec<_>>(),
			expected
		)
	}

	#[test]
	fn overlayed_storage_works() {
		let mut overlayed = OverlayedChanges::<Blake2Hasher>::default();

		let key = vec![42, 69, 169, 142];

		assert!(overlayed.storage(&key).is_none());

		overlayed.start_transaction();

		overlayed.set_storage(key.clone(), Some(vec![1, 2, 3]));
		assert_eq!(overlayed.storage(&key).unwrap(), Some(&[1, 2, 3][..]));

		overlayed.commit_transaction().unwrap();

		assert_eq!(overlayed.storage(&key).unwrap(), Some(&[1, 2, 3][..]));

		overlayed.start_transaction();

		overlayed.set_storage(key.clone(), Some(vec![]));
		assert_eq!(overlayed.storage(&key).unwrap(), Some(&[][..]));

		overlayed.set_storage(key.clone(), None);
		assert!(overlayed.storage(&key).unwrap().is_none());

		overlayed.rollback_transaction().unwrap();

		assert_eq!(overlayed.storage(&key).unwrap(), Some(&[1, 2, 3][..]));

		overlayed.set_storage(key.clone(), None);
		assert!(overlayed.storage(&key).unwrap().is_none());
	}

	#[test]
	fn offchain_overlayed_storage_transactions_works() {
		use sp_core::offchain::STORAGE_PREFIX;
		fn check_offchain_content(
			state: &OverlayedChanges<Blake2Hasher>,
			nb_commit: usize,
			expected: Vec<(Vec<u8>, Option<Vec<u8>>)>,
		) {
			let mut state = state.clone();
			for _ in 0..nb_commit {
				state.commit_transaction().unwrap();
			}
			let offchain_data: Vec<_> = state.offchain_drain_committed().collect();
			let expected: Vec<_> = expected
				.into_iter()
				.map(|(key, value)| {
					let change = match value {
						Some(value) => OffchainOverlayedChange::SetValue(value),
						None => OffchainOverlayedChange::Remove,
					};
					((STORAGE_PREFIX.to_vec(), key), change)
				})
				.collect();
			assert_eq!(offchain_data, expected);
		}

		let mut overlayed = OverlayedChanges::default();

		let key = vec![42, 69, 169, 142];

		check_offchain_content(&overlayed, 0, vec![]);

		overlayed.start_transaction();

		overlayed.set_offchain_storage(key.as_slice(), Some(&[1, 2, 3][..]));
		check_offchain_content(&overlayed, 1, vec![(key.clone(), Some(vec![1, 2, 3]))]);

		overlayed.commit_transaction().unwrap();

		check_offchain_content(&overlayed, 0, vec![(key.clone(), Some(vec![1, 2, 3]))]);

		overlayed.start_transaction();

		overlayed.set_offchain_storage(key.as_slice(), Some(&[][..]));
		check_offchain_content(&overlayed, 1, vec![(key.clone(), Some(vec![]))]);

		overlayed.set_offchain_storage(key.as_slice(), None);
		check_offchain_content(&overlayed, 1, vec![(key.clone(), None)]);

		overlayed.rollback_transaction().unwrap();

		check_offchain_content(&overlayed, 0, vec![(key.clone(), Some(vec![1, 2, 3]))]);

		overlayed.set_offchain_storage(key.as_slice(), None);
		check_offchain_content(&overlayed, 0, vec![(key.clone(), None)]);
	}

	#[test]
	fn overlayed_storage_root_works() {
		let state_version = StateVersion::default();
		let initial: BTreeMap<_, _> = vec![
			(b"doe".to_vec(), b"reindeer".to_vec()),
			(b"dog".to_vec(), b"puppyXXX".to_vec()),
			(b"dogglesworth".to_vec(), b"catXXX".to_vec()),
			(b"doug".to_vec(), b"notadog".to_vec()),
		]
		.into_iter()
		.collect();
		let backend = InMemoryBackend::<Blake2Hasher>::from((initial, state_version));
		let mut overlay = OverlayedChanges::default();

		overlay.start_transaction();
		overlay.set_storage(b"dog".to_vec(), Some(b"puppy".to_vec()));
		overlay.set_storage(b"dogglesworth".to_vec(), Some(b"catYYY".to_vec()));
		overlay.set_storage(b"doug".to_vec(), Some(vec![]));
		overlay.commit_transaction().unwrap();

		overlay.start_transaction();
		overlay.set_storage(b"dogglesworth".to_vec(), Some(b"cat".to_vec()));
		overlay.set_storage(b"doug".to_vec(), None);

		{
			let mut ext = Ext::new(&mut overlay, &backend, None);
			let root = "39245109cef3758c2eed2ccba8d9b370a917850af3824bc8348d505df2c298fa";

			assert_eq!(bytes2hex("", &ext.storage_root(state_version)), root);
			// Calling a second time should use it from the cache
			assert_eq!(bytes2hex("", &ext.storage_root(state_version)), root);
		}

		// Check that the storage root is recalculated
		overlay.set_storage(b"doug2".to_vec(), Some(b"yes".to_vec()));

		let mut ext = Ext::new(&mut overlay, &backend, None);
		let root = "5c0a4e35cb967de785e1cb8743e6f24b6ff6d45155317f2078f6eb3fc4ff3e3d";
		assert_eq!(bytes2hex("", &ext.storage_root(state_version)), root);
	}

	#[test]
	fn overlayed_child_storage_root_works() {
		let state_version = StateVersion::default();
		let child_info = ChildInfo::new_default(b"Child1");
		let child_info = &child_info;
		let backend = new_in_mem::<Blake2Hasher>();
		let mut overlay = OverlayedChanges::<Blake2Hasher>::default();
		overlay.start_transaction();
		overlay.set_child_storage(child_info, vec![20], Some(vec![20]));
		overlay.set_child_storage(child_info, vec![30], Some(vec![30]));
		overlay.set_child_storage(child_info, vec![40], Some(vec![40]));
		overlay.commit_transaction().unwrap();
		overlay.set_child_storage(child_info, vec![10], Some(vec![10]));
		overlay.set_child_storage(child_info, vec![30], None);

		{
			let mut ext = Ext::new(&mut overlay, &backend, None);
			let child_root = "c02965e1df4dc5baf6977390ce67dab1d7a9b27a87c1afe27b50d29cc990e0f5";
			let root = "eafb765909c3ed5afd92a0c564acf4620d0234b31702e8e8e9b48da72a748838";

			assert_eq!(
				bytes2hex("", &ext.child_storage_root(child_info, state_version)),
				child_root,
			);

			assert_eq!(bytes2hex("", &ext.storage_root(state_version)), root);

			// Calling a second time should use it from the cache
			assert_eq!(
				bytes2hex("", &ext.child_storage_root(child_info, state_version)),
				child_root,
			);
		}
	}

	#[test]
	fn extrinsic_changes_are_collected() {
		let mut overlay = OverlayedChanges::<Blake2Hasher>::default();
		overlay.set_collect_extrinsics(true);

		overlay.start_transaction();

		overlay.set_storage(vec![100], Some(vec![101]));

		overlay.set_extrinsic_index(0);
		overlay.set_storage(vec![1], Some(vec![2]));

		overlay.set_extrinsic_index(1);
		overlay.set_storage(vec![3], Some(vec![4]));

		overlay.set_extrinsic_index(2);
		overlay.set_storage(vec![1], Some(vec![6]));

		assert_extrinsics(&mut overlay.top, vec![1], vec![0, 2]);
		assert_extrinsics(&mut overlay.top, vec![3], vec![1]);
		assert_extrinsics(&mut overlay.top, vec![100], vec![NO_EXTRINSIC_INDEX]);

		overlay.start_transaction();

		overlay.set_extrinsic_index(3);
		overlay.set_storage(vec![3], Some(vec![7]));

		overlay.set_extrinsic_index(4);
		overlay.set_storage(vec![1], Some(vec![8]));

		assert_extrinsics(&mut overlay.top, vec![1], vec![0, 2, 4]);
		assert_extrinsics(&mut overlay.top, vec![3], vec![1, 3]);
		assert_extrinsics(&mut overlay.top, vec![100], vec![NO_EXTRINSIC_INDEX]);

		overlay.rollback_transaction().unwrap();

		assert_extrinsics(&mut overlay.top, vec![1], vec![0, 2]);
		assert_extrinsics(&mut overlay.top, vec![3], vec![1]);
		assert_extrinsics(&mut overlay.top, vec![100], vec![NO_EXTRINSIC_INDEX]);
	}

	#[test]
	fn next_storage_key_change_works() {
		let mut overlay = OverlayedChanges::<Blake2Hasher>::default();
		overlay.start_transaction();
		overlay.set_storage(vec![20], Some(vec![20]));
		overlay.set_storage(vec![30], Some(vec![30]));
		overlay.set_storage(vec![40], Some(vec![40]));
		overlay.commit_transaction().unwrap();
		overlay.set_storage(vec![10], Some(vec![10]));
		overlay.set_storage(vec![30], None);

		// next_prospective < next_committed
		let next_to_5 = overlay.iter_after(&[5]).next().unwrap();
		assert_eq!(next_to_5.0.to_vec(), vec![10]);
		assert_eq!(next_to_5.1.value(), Some(&vec![10]));

		// next_committed < next_prospective
		let next_to_10 = overlay.iter_after(&[10]).next().unwrap();
		assert_eq!(next_to_10.0.to_vec(), vec![20]);
		assert_eq!(next_to_10.1.value(), Some(&vec![20]));

		// next_committed == next_prospective
		let next_to_20 = overlay.iter_after(&[20]).next().unwrap();
		assert_eq!(next_to_20.0.to_vec(), vec![30]);
		assert_eq!(next_to_20.1.value(), None);

		// next_committed, no next_prospective
		let next_to_30 = overlay.iter_after(&[30]).next().unwrap();
		assert_eq!(next_to_30.0.to_vec(), vec![40]);
		assert_eq!(next_to_30.1.value(), Some(&vec![40]));

		overlay.set_storage(vec![50], Some(vec![50]));
		// next_prospective, no next_committed
		let next_to_40 = overlay.iter_after(&[40]).next().unwrap();
		assert_eq!(next_to_40.0.to_vec(), vec![50]);
		assert_eq!(next_to_40.1.value(), Some(&vec![50]));
	}

	#[test]
	fn next_child_storage_key_change_works() {
		let child_info = ChildInfo::new_default(b"Child1");
		let child_info = &child_info;
		let child = child_info.storage_key();
		let mut overlay = OverlayedChanges::<Blake2Hasher>::default();
		overlay.start_transaction();
		overlay.set_child_storage(child_info, vec![20], Some(vec![20]));
		overlay.set_child_storage(child_info, vec![30], Some(vec![30]));
		overlay.set_child_storage(child_info, vec![40], Some(vec![40]));
		overlay.commit_transaction().unwrap();
		overlay.set_child_storage(child_info, vec![10], Some(vec![10]));
		overlay.set_child_storage(child_info, vec![30], None);

		// next_prospective < next_committed
		let next_to_5 = overlay.child_iter_after(child, &[5]).next().unwrap();
		assert_eq!(next_to_5.0.to_vec(), vec![10]);
		assert_eq!(next_to_5.1.value(), Some(&vec![10]));

		// next_committed < next_prospective
		let next_to_10 = overlay.child_iter_after(child, &[10]).next().unwrap();
		assert_eq!(next_to_10.0.to_vec(), vec![20]);
		assert_eq!(next_to_10.1.value(), Some(&vec![20]));

		// next_committed == next_prospective
		let next_to_20 = overlay.child_iter_after(child, &[20]).next().unwrap();
		assert_eq!(next_to_20.0.to_vec(), vec![30]);
		assert_eq!(next_to_20.1.value(), None);

		// next_committed, no next_prospective
		let next_to_30 = overlay.child_iter_after(child, &[30]).next().unwrap();
		assert_eq!(next_to_30.0.to_vec(), vec![40]);
		assert_eq!(next_to_30.1.value(), Some(&vec![40]));

		overlay.set_child_storage(child_info, vec![50], Some(vec![50]));
		// next_prospective, no next_committed
		let next_to_40 = overlay.child_iter_after(child, &[40]).next().unwrap();
		assert_eq!(next_to_40.0.to_vec(), vec![50]);
		assert_eq!(next_to_40.1.value(), Some(&vec![50]));
	}
}<|MERGE_RESOLUTION|>--- conflicted
+++ resolved
@@ -579,22 +579,13 @@
 			},
 		};
 
-<<<<<<< HEAD
-		use sp_std::mem::take;
+		use core::mem::take;
 		let main_storage_changes =
 			take(&mut self.top).drain_commited().map(|(k, v)| (k, v.to_option()));
 		let child_storage_changes =
 			take(&mut self.children).into_iter().map(|(key, (val, info))| {
 				(key, (val.drain_commited().map(|(k, v)| (k, v.to_option())), info))
 			});
-=======
-		use core::mem::take;
-		let main_storage_changes = take(&mut self.top).drain_committed();
-		let child_storage_changes = take(&mut self.children)
-			.into_iter()
-			.map(|(key, (val, info))| (key, (val.drain_committed(), info)));
-
->>>>>>> fc127b7d
 		let offchain_storage_changes = self.offchain_drain_committed().collect();
 
 		#[cfg(feature = "std")]
