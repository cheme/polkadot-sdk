--- conflicted
+++ resolved
@@ -688,11 +688,7 @@
 			return Ok((root, true))
 		}
 
-<<<<<<< HEAD
-		let commit = if let Some((changes, info)) = self.child_changes(storage_key) {
-=======
-		let root = if let Some((changes, info)) = self.child_changes_mut(storage_key) {
->>>>>>> ad862092
+		let commit = if let Some((changes, info)) = self.child_changes_mut(storage_key) {
 			let delta = changes.map(|(k, v)| (k.as_ref(), v.value().map(AsRef::as_ref)));
 			Some(backend.child_storage_root(info, delta, state_version))
 		} else {
