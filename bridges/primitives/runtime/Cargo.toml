[package]
name = "bp-runtime"
description = "Primitives that may be used at (bridges) runtime level."
version = "0.7.0"
authors.workspace = true
edition.workspace = true
license = "GPL-3.0-or-later WITH Classpath-exception-2.0"
repository.workspace = true

[lints]
workspace = true

[dependencies]
<<<<<<< HEAD
codec = { package = "parity-scale-codec", version = "3.1.5", default-features = false }
trie-db = { package = "subtrie", version = "0.0.1", default-features = false }
=======
codec = { package = "parity-scale-codec", version = "3.6.1", default-features = false }
hash-db = { version = "0.16.0", default-features = false }
>>>>>>> 0becc45b
impl-trait-for-tuples = "0.2.2"
log = { workspace = true }
num-traits = { version = "0.2", default-features = false }
scale-info = { version = "2.11.1", default-features = false, features = ["derive"] }
serde = { features = ["alloc", "derive"], workspace = true }

# Substrate Dependencies

frame-support = { path = "../../../substrate/frame/support", default-features = false }
frame-system = { path = "../../../substrate/frame/system", default-features = false }
sp-core = { path = "../../../substrate/primitives/core", default-features = false }
sp-io = { path = "../../../substrate/primitives/io", default-features = false }
sp-runtime = { path = "../../../substrate/primitives/runtime", default-features = false, features = ["serde"] }
sp-state-machine = { path = "../../../substrate/primitives/state-machine", default-features = false }
sp-std = { path = "../../../substrate/primitives/std", default-features = false }
sp-trie = { path = "../../../substrate/primitives/trie", default-features = false }

[dev-dependencies]
hex-literal = "0.4"

[features]
default = ["std"]
std = [
	"codec/std",
	"frame-support/std",
	"frame-system/std",
	"log/std",
	"num-traits/std",
	"scale-info/std",
	"serde/std",
	"sp-core/std",
	"sp-io/std",
	"sp-runtime/std",
	"sp-state-machine/std",
	"sp-std/std",
	"sp-trie/std",
	"trie-db/std",
	"trie-db/std",
]<|MERGE_RESOLUTION|>--- conflicted
+++ resolved
@@ -11,13 +11,8 @@
 workspace = true
 
 [dependencies]
-<<<<<<< HEAD
-codec = { package = "parity-scale-codec", version = "3.1.5", default-features = false }
 trie-db = { package = "subtrie", version = "0.0.1", default-features = false }
-=======
 codec = { package = "parity-scale-codec", version = "3.6.1", default-features = false }
-hash-db = { version = "0.16.0", default-features = false }
->>>>>>> 0becc45b
 impl-trait-for-tuples = "0.2.2"
 log = { workspace = true }
 num-traits = { version = "0.2", default-features = false }
