// Copyright (C) Parity Technologies (UK) Ltd.
// This file is part of Parity Bridges Common.

// Parity Bridges Common is free software: you can redistribute it and/or modify
// it under the terms of the GNU General Public License as published by
// the Free Software Foundation, either version 3 of the License, or
// (at your option) any later version.

// Parity Bridges Common is distributed in the hope that it will be useful,
// but WITHOUT ANY WARRANTY; without even the implied warranty of
// MERCHANTABILITY or FITNESS FOR A PARTICULAR PURPOSE.  See the
// GNU General Public License for more details.

// You should have received a copy of the GNU General Public License
// along with Parity Bridges Common.  If not, see <http://www.gnu.org/licenses/>.

//! Logic for working with storage proofs.

use frame_support::PalletError;
<<<<<<< HEAD
use scale_info::TypeInfo;
use sp_std::{boxed::Box, vec::Vec};
pub use sp_trie::RawStorageProof;
=======
use sp_core::RuntimeDebug;
use sp_std::{default::Default, vec::Vec};
>>>>>>> 1f8e4483
use sp_trie::{
	accessed_nodes_tracker::AccessedNodesTracker, read_trie_value, LayoutV1, MemoryDB, StorageProof,
};
use trie_db::node_db::{Hasher, EMPTY_PREFIX};

use codec::{Decode, Encode};
use hash_db::{HashDB, Hasher, EMPTY_PREFIX};
use scale_info::TypeInfo;
#[cfg(feature = "test-helpers")]
use sp_trie::{recorder_ext::RecorderExt, Recorder, TrieDBBuilder, TrieError, TrieHash};
#[cfg(feature = "test-helpers")]
use trie_db::{Trie, TrieConfiguration, TrieDBMut};

/// Errors that can occur when interacting with `UnverifiedStorageProof` and `VerifiedStorageProof`.
#[derive(Clone, Encode, Decode, RuntimeDebug, PartialEq, Eq, PalletError, TypeInfo)]
pub enum StorageProofError {
	/// Call to `generate_trie_proof()` failed.
	UnableToGenerateTrieProof,
	/// Call to `verify_trie_proof()` failed.
	InvalidProof,
	/// The `Vec` entries weren't sorted as expected.
	UnsortedEntries,
	/// The provided key wasn't found.
	UnavailableKey,
	/// The value associated to the provided key is `None`.
	EmptyVal,
	/// Error decoding value associated to a provided key.
	DecodeError,
	/// At least one key or node wasn't read.
	UnusedKey,

	/// Expected storage root is missing from the proof. (for non-compact proofs)
	StorageRootMismatch,
	/// Unable to reach expected storage value using provided trie nodes. (for non-compact proofs)
	StorageValueUnavailable,
	/// The proof contains duplicate nodes. (for non-compact proofs)
	DuplicateNodes,
}

impl From<sp_trie::StorageProofError> for StorageProofError {
	fn from(e: sp_trie::StorageProofError) -> Self {
		match e {
			sp_trie::StorageProofError::DuplicateNodes => StorageProofError::DuplicateNodes,
		}
	}
}

impl From<sp_trie::accessed_nodes_tracker::Error> for StorageProofError {
	fn from(e: sp_trie::accessed_nodes_tracker::Error) -> Self {
		match e {
			sp_trie::accessed_nodes_tracker::Error::UnusedNodes => StorageProofError::UnusedKey,
		}
	}
}

/// Raw storage proof type (just raw trie nodes).
pub type RawStorageProof = sp_trie::RawStorageProof;

/// Calculates size for `RawStorageProof`.
pub fn raw_storage_proof_size(raw_storage_proof: &RawStorageProof) -> usize {
	raw_storage_proof
		.iter()
		.fold(0usize, |sum, node| sum.saturating_add(node.len()))
}

/// Storage values size requirements.
///
/// This is currently used by benchmarks when generating storage proofs.
#[cfg(feature = "test-helpers")]
#[derive(Clone, Copy, Debug, Default)]
pub struct UnverifiedStorageProofParams {
	/// Expected storage proof size in bytes.
	pub db_size: Option<u32>,
}

#[cfg(feature = "test-helpers")]
impl UnverifiedStorageProofParams {
	/// Make storage proof parameters that require proof of at least `db_size` bytes.
	pub fn from_db_size(db_size: u32) -> Self {
		Self { db_size: Some(db_size) }
	}
}

/// This struct is used to read storage values from a subset of a Merklized database. The "proof"
/// is a subset of the nodes in the Merkle structure of the database, so that it provides
/// authentication against a known Merkle root as well as the values in the
/// database themselves.
pub struct StorageProofChecker<H>
where
	H: Hasher,
{
	root: H::Out,
	db: MemoryDB<H>,
	accessed_nodes_tracker: AccessedNodesTracker<H::Out>,
}

impl<H> StorageProofChecker<H>
where
	H: Hasher,
{
	/// Constructs a new storage proof checker.
	///
	/// This returns an error if the given proof is invalid with respect to the given root.
	pub fn new(root: H::Out, proof: RawStorageProof) -> Result<Self, StorageProofError> {
		let proof = StorageProof::new_with_duplicate_nodes_check(proof)?;

		let recorder = AccessedNodesTracker::new(proof.len());

		let db = proof.into_memory_db();
		if !db.contains(&root, EMPTY_PREFIX) {
			return Err(StorageProofError::StorageRootMismatch)
		}

		Ok(StorageProofChecker { root, db, accessed_nodes_tracker: recorder })
	}

	/// Returns error if the proof has some nodes that are left intact by previous `read_value`
	/// calls.
	pub fn ensure_no_unused_nodes(self) -> Result<(), StorageProofError> {
		self.accessed_nodes_tracker.ensure_no_unused_nodes().map_err(Into::into)
	}

	/// Reads a value from the available subset of storage. If the value cannot be read due to an
	/// incomplete or otherwise invalid proof, this function returns an error.
	pub fn read_value(&mut self, key: &[u8]) -> Result<Option<Vec<u8>>, StorageProofError> {
		// LayoutV1 or LayoutV0 is identical for proof that only read values.
		read_trie_value::<LayoutV1<H, ()>, _>(
			&self.db,
			&(self.root, Default::default()),
			key,
			Some(&mut self.accessed_nodes_tracker),
			None,
		)
		.map_err(|_| StorageProofError::StorageValueUnavailable)
	}

	/// Reads and decodes a value from the available subset of storage. If the value cannot be read
	/// due to an incomplete or otherwise invalid proof, this function returns an error. If value is
	/// read, but decoding fails, this function returns an error.
	pub fn read_and_decode_value<T: Decode>(
		&mut self,
		key: &[u8],
	) -> Result<Option<T>, StorageProofError> {
		self.read_value(key).and_then(|v| {
			v.map(|v| {
				T::decode(&mut &v[..]).map_err(|e| {
					log::warn!(target: "bridge-storage-proofs", "read_and_decode_value error: {e:?}");
					StorageProofError::DecodeError
				})
			})
			.transpose()
		})
	}

	/// Reads and decodes a value from the available subset of storage. If the value cannot be read
	/// due to an incomplete or otherwise invalid proof, or if the value is `None`, this function
	/// returns an error. If value is read, but decoding fails, this function returns an error.
	pub fn read_and_decode_mandatory_value<T: Decode>(
		&mut self,
		key: &[u8],
	) -> Result<T, StorageProofError> {
		self.read_and_decode_value(key)?.ok_or(StorageProofError::EmptyVal)
	}

	/// Reads and decodes a value from the available subset of storage. If the value cannot be read
	/// due to an incomplete or otherwise invalid proof, this function returns `Ok(None)`.
	/// If value is read, but decoding fails, this function returns an error.
	pub fn read_and_decode_opt_value<T: Decode>(
		&mut self,
		key: &[u8],
	) -> Result<Option<T>, StorageProofError> {
		match self.read_and_decode_value(key) {
			Ok(outbound_lane_data) => Ok(outbound_lane_data),
			Err(StorageProofError::StorageValueUnavailable) => Ok(None),
			Err(e) => Err(e),
		}
	}
}

/// Add extra data to the storage value so that it'll be of given size.
#[cfg(feature = "test-helpers")]
pub fn grow_storage_value(mut value: Vec<u8>, params: &UnverifiedStorageProofParams) -> Vec<u8> {
	if let Some(db_size) = params.db_size {
		if db_size as usize > value.len() {
			value.extend(sp_std::iter::repeat(42u8).take(db_size as usize - value.len()));
		}
	}
	value
}

/// Insert values in the provided trie at common-prefix keys in order to inflate the resulting
/// storage proof.
///
/// This function can add at most 15 common-prefix keys per prefix nibble (4 bits).
/// Each such key adds about 33 bytes (a node) to the proof.
#[cfg(feature = "test-helpers")]
pub fn grow_storage_proof<L: TrieConfiguration>(
	trie: &mut TrieDBMut<L>,
	prefix: Vec<u8>,
	num_extra_nodes: usize,
) {
	use sp_trie::TrieMut;

	let mut added_nodes = 0;
	for i in 0..prefix.len() {
		let mut prefix = prefix[0..=i].to_vec();
		// 1 byte has 2 nibbles (4 bits each)
		let first_nibble = (prefix[i] & 0xf0) >> 4;
		let second_nibble = prefix[i] & 0x0f;

		// create branches at the 1st nibble
		for branch in 1..=15 {
			if added_nodes >= num_extra_nodes {
				return
			}

			// create branches at the 1st nibble
			prefix[i] = (first_nibble.wrapping_add(branch) % 16) << 4;
			trie.insert(&prefix, &[0; 32])
				.map_err(|_| "TrieMut::insert has failed")
				.expect("TrieMut::insert should not fail in benchmarks");
			added_nodes += 1;
		}

		// create branches at the 2nd nibble
		for branch in 1..=15 {
			if added_nodes >= num_extra_nodes {
				return
			}

			prefix[i] = (first_nibble << 4) | (second_nibble.wrapping_add(branch) % 16);
			trie.insert(&prefix, &[0; 32])
				.map_err(|_| "TrieMut::insert has failed")
				.expect("TrieMut::insert should not fail in benchmarks");
			added_nodes += 1;
		}
	}

	assert_eq!(added_nodes, num_extra_nodes)
}

/// Record all keys for a given root.
#[cfg(feature = "test-helpers")]
pub fn record_all_keys<L: TrieConfiguration, DB>(
	db: &DB,
	root: &TrieHash<L>,
) -> Result<RawStorageProof, sp_std::boxed::Box<TrieError<L>>>
where
	DB: hash_db::HashDBRef<L::Hash, trie_db::DBValue>,
{
	let mut recorder = Recorder::<L>::new();
	let trie = TrieDBBuilder::<L>::new(db, root).with_recorder(&mut recorder).build();
	for x in trie.iter()? {
		let (key, _) = x?;
		trie.get(&key)?;
	}

	Ok(recorder.into_raw_storage_proof())
}

/// Return valid storage proof and state root.
///
/// NOTE: This should only be used for **testing**.
#[cfg(feature = "std")]
pub fn craft_valid_storage_proof() -> (sp_core::H256, RawStorageProof) {
	use sp_state_machine::{backend::Backend, prove_read, InMemoryBackend};

	let state_version = sp_runtime::StateVersion::default();

	// construct storage proof
	let backend = <InMemoryBackend<sp_core::Blake2Hasher>>::from((
		sp_std::vec![
			(None, vec![(b"key1".to_vec(), Some(b"value1".to_vec()))]),
			(None, vec![(b"key2".to_vec(), Some(b"value2".to_vec()))]),
			(None, vec![(b"key3".to_vec(), Some(b"value3".to_vec()))]),
			(None, vec![(b"key4".to_vec(), Some((42u64, 42u32, 42u16, 42u8).encode()))]),
			// Value is too big to fit in a branch node
			(None, vec![(b"key11".to_vec(), Some(vec![0u8; 32]))]),
		],
		state_version,
	));
<<<<<<< HEAD
	let root = backend.storage_root(std::iter::empty(), state_version).root_hash();
=======
	let root = backend.storage_root(sp_std::iter::empty(), state_version).0;
>>>>>>> 1f8e4483
	let proof =
		prove_read(backend, &[&b"key1"[..], &b"key2"[..], &b"key4"[..], &b"key22"[..]]).unwrap();

	(root, proof.into_nodes().into_iter().collect())
}

<<<<<<< HEAD
/// Record all keys for a given root.
pub fn record_all_keys<L: TrieConfiguration>(
	db: &dyn trie_db::node_db::NodeDB<L::Hash, trie_db::DBValue, L::Location>,
	root: &TrieHash<L>,
) -> Result<RawStorageProof, Box<TrieError<L>>> {
	let mut recorder = Recorder::<L>::new();
	let trie = TrieDBBuilder::<L>::new(db, root).with_recorder(&mut recorder).build();
	for x in trie.iter()? {
		let (key, _) = x?;
		trie.get(&key)?;
	}

	Ok(recorder.into_raw_storage_proof())
}

=======
>>>>>>> 1f8e4483
#[cfg(test)]
pub mod tests_for_storage_proof_checker {
	use super::*;
	use codec::Encode;

	#[test]
	fn storage_proof_check() {
		let (root, proof) = craft_valid_storage_proof();

		// check proof in runtime
		let mut checker =
			<StorageProofChecker<sp_core::Blake2Hasher>>::new(root, proof.clone()).unwrap();
		assert_eq!(checker.read_value(b"key1"), Ok(Some(b"value1".to_vec())));
		assert_eq!(checker.read_value(b"key2"), Ok(Some(b"value2".to_vec())));
		assert_eq!(checker.read_value(b"key4"), Ok(Some((42u64, 42u32, 42u16, 42u8).encode())));
		assert_eq!(
			checker.read_value(b"key11111"),
			Err(StorageProofError::StorageValueUnavailable)
		);
		assert_eq!(checker.read_value(b"key22"), Ok(None));
		assert_eq!(checker.read_and_decode_value(b"key4"), Ok(Some((42u64, 42u32, 42u16, 42u8))),);
		assert!(matches!(
			checker.read_and_decode_value::<[u8; 64]>(b"key4"),
			Err(StorageProofError::DecodeError),
		));

		// checking proof against invalid commitment fails
		assert_eq!(
			<StorageProofChecker<sp_core::Blake2Hasher>>::new(sp_core::H256::random(), proof).err(),
			Some(StorageProofError::StorageRootMismatch)
		);
	}

	#[test]
	fn proof_with_unused_items_is_rejected() {
		let (root, proof) = craft_valid_storage_proof();

		let mut checker =
			StorageProofChecker::<sp_core::Blake2Hasher>::new(root, proof.clone()).unwrap();
		checker.read_value(b"key1").unwrap().unwrap();
		checker.read_value(b"key2").unwrap();
		checker.read_value(b"key4").unwrap();
		checker.read_value(b"key22").unwrap();
		assert_eq!(checker.ensure_no_unused_nodes(), Ok(()));

		let checker = StorageProofChecker::<sp_core::Blake2Hasher>::new(root, proof).unwrap();
		assert_eq!(checker.ensure_no_unused_nodes(), Err(StorageProofError::UnusedKey));
	}
}<|MERGE_RESOLUTION|>--- conflicted
+++ resolved
@@ -17,21 +17,14 @@
 //! Logic for working with storage proofs.
 
 use frame_support::PalletError;
-<<<<<<< HEAD
-use scale_info::TypeInfo;
-use sp_std::{boxed::Box, vec::Vec};
-pub use sp_trie::RawStorageProof;
-=======
 use sp_core::RuntimeDebug;
 use sp_std::{default::Default, vec::Vec};
->>>>>>> 1f8e4483
 use sp_trie::{
 	accessed_nodes_tracker::AccessedNodesTracker, read_trie_value, LayoutV1, MemoryDB, StorageProof,
 };
 use trie_db::node_db::{Hasher, EMPTY_PREFIX};
 
 use codec::{Decode, Encode};
-use hash_db::{HashDB, Hasher, EMPTY_PREFIX};
 use scale_info::TypeInfo;
 #[cfg(feature = "test-helpers")]
 use sp_trie::{recorder_ext::RecorderExt, Recorder, TrieDBBuilder, TrieError, TrieHash};
@@ -268,13 +261,10 @@
 
 /// Record all keys for a given root.
 #[cfg(feature = "test-helpers")]
-pub fn record_all_keys<L: TrieConfiguration, DB>(
-	db: &DB,
+pub fn record_all_keys<L: TrieConfiguration>(
+	db: &dyn trie_db::node_db::NodeDB<L::Hash, trie_db::DBValue, L::Location>,
 	root: &TrieHash<L>,
-) -> Result<RawStorageProof, sp_std::boxed::Box<TrieError<L>>>
-where
-	DB: hash_db::HashDBRef<L::Hash, trie_db::DBValue>,
-{
+) -> Result<RawStorageProof, sp_std::boxed::Box<TrieError<L>>> {
 	let mut recorder = Recorder::<L>::new();
 	let trie = TrieDBBuilder::<L>::new(db, root).with_recorder(&mut recorder).build();
 	for x in trie.iter()? {
@@ -306,35 +296,13 @@
 		],
 		state_version,
 	));
-<<<<<<< HEAD
-	let root = backend.storage_root(std::iter::empty(), state_version).root_hash();
-=======
-	let root = backend.storage_root(sp_std::iter::empty(), state_version).0;
->>>>>>> 1f8e4483
+	let root = backend.storage_root(sp_std::iter::empty(), state_version).root_hash();
 	let proof =
 		prove_read(backend, &[&b"key1"[..], &b"key2"[..], &b"key4"[..], &b"key22"[..]]).unwrap();
 
 	(root, proof.into_nodes().into_iter().collect())
 }
 
-<<<<<<< HEAD
-/// Record all keys for a given root.
-pub fn record_all_keys<L: TrieConfiguration>(
-	db: &dyn trie_db::node_db::NodeDB<L::Hash, trie_db::DBValue, L::Location>,
-	root: &TrieHash<L>,
-) -> Result<RawStorageProof, Box<TrieError<L>>> {
-	let mut recorder = Recorder::<L>::new();
-	let trie = TrieDBBuilder::<L>::new(db, root).with_recorder(&mut recorder).build();
-	for x in trie.iter()? {
-		let (key, _) = x?;
-		trie.get(&key)?;
-	}
-
-	Ok(recorder.into_raw_storage_proof())
-}
-
-=======
->>>>>>> 1f8e4483
 #[cfg(test)]
 pub mod tests_for_storage_proof_checker {
 	use super::*;
