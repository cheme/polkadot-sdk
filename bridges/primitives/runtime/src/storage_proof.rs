--- conflicted
+++ resolved
@@ -54,11 +54,7 @@
 {
 	root: H::Out,
 	db: MemoryDB<H>,
-<<<<<<< HEAD
-	recorder: Recorder<LayoutV1<H, ()>>,
-=======
 	accessed_nodes_tracker: AccessedNodesTracker<H::Out>,
->>>>>>> d604e84e
 }
 
 impl<H> StorageProofChecker<H>
@@ -94,19 +90,11 @@
 	/// incomplete or otherwise invalid proof, this function returns an error.
 	pub fn read_value(&mut self, key: &[u8]) -> Result<Option<Vec<u8>>, Error> {
 		// LayoutV1 or LayoutV0 is identical for proof that only read values.
-<<<<<<< HEAD
 		read_trie_value::<LayoutV1<H, ()>, _>(
 			&self.db,
 			&(self.root, Default::default()),
 			key,
-			Some(&mut self.recorder),
-=======
-		read_trie_value::<LayoutV1<H>, _>(
-			&self.db,
-			&self.root,
-			key,
 			Some(&mut self.accessed_nodes_tracker),
->>>>>>> d604e84e
 			None,
 		)
 		.map_err(|_| Error::StorageValueUnavailable)
