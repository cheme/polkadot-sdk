[package]
name = "bridge-runtime-common"
version = "0.7.0"
description = "Common types and functions that may be used by substrate-based runtimes of all bridged chains"
authors.workspace = true
edition.workspace = true
repository.workspace = true
license = "GPL-3.0-or-later WITH Classpath-exception-2.0"

[lints]
workspace = true

[dependencies]
trie-db = { package = "subtrie", version = "0.0.1", default-features = false }
codec = { package = "parity-scale-codec", version = "3.6.1", default-features = false, features = ["derive"] }
log = { workspace = true }
scale-info = { version = "2.11.1", default-features = false, features = ["derive"] }
static_assertions = { version = "1.1", optional = true }
tuplex = { version = "0.1", default-features = false }

# Bridge dependencies

bp-header-chain = { path = "../../primitives/header-chain", default-features = false }
bp-messages = { path = "../../primitives/messages", default-features = false }
bp-parachains = { path = "../../primitives/parachains", default-features = false }
bp-polkadot-core = { path = "../../primitives/polkadot-core", default-features = false }
bp-relayers = { path = "../../primitives/relayers", default-features = false }
bp-runtime = { path = "../../primitives/runtime", default-features = false }
bp-xcm-bridge-hub = { path = "../../primitives/xcm-bridge-hub", default-features = false }
bp-xcm-bridge-hub-router = { path = "../../primitives/xcm-bridge-hub-router", default-features = false }
pallet-bridge-grandpa = { path = "../../modules/grandpa", default-features = false }
pallet-bridge-messages = { path = "../../modules/messages", default-features = false }
pallet-bridge-parachains = { path = "../../modules/parachains", default-features = false }
pallet-bridge-relayers = { path = "../../modules/relayers", default-features = false }

# Substrate dependencies

frame-support = { path = "../../../substrate/frame/support", default-features = false }
frame-system = { path = "../../../substrate/frame/system", default-features = false }
pallet-transaction-payment = { path = "../../../substrate/frame/transaction-payment", default-features = false }
pallet-utility = { path = "../../../substrate/frame/utility", default-features = false }
sp-api = { path = "../../../substrate/primitives/api", default-features = false }
sp-core = { path = "../../../substrate/primitives/core", default-features = false }
sp-io = { path = "../../../substrate/primitives/io", default-features = false }
sp-runtime = { path = "../../../substrate/primitives/runtime", default-features = false }
sp-std = { path = "../../../substrate/primitives/std", default-features = false }
sp-trie = { path = "../../../substrate/primitives/trie", default-features = false }

# Polkadot dependencies
xcm = { package = "staging-xcm", path = "../../../polkadot/xcm", default-features = false }
xcm-builder = { package = "staging-xcm-builder", path = "../../../polkadot/xcm/xcm-builder", default-features = false }

[dev-dependencies]
bp-test-utils = { path = "../../primitives/test-utils" }
pallet-balances = { path = "../../../substrate/frame/balances" }

[features]
default = ["std"]
std = [
	"bp-header-chain/std",
	"bp-messages/std",
	"bp-parachains/std",
	"bp-polkadot-core/std",
	"bp-relayers/std",
	"bp-runtime/std",
	"bp-xcm-bridge-hub-router/std",
	"bp-xcm-bridge-hub/std",
	"codec/std",
	"frame-support/std",
	"frame-system/std",
	"log/std",
	"pallet-bridge-grandpa/std",
	"pallet-bridge-messages/std",
	"pallet-bridge-parachains/std",
	"pallet-bridge-relayers/std",
	"pallet-transaction-payment/std",
	"pallet-utility/std",
	"scale-info/std",
	"sp-api/std",
	"sp-core/std",
	"sp-io/std",
	"sp-runtime/std",
	"sp-std/std",
	"sp-trie/std",
<<<<<<< HEAD
	"trie-db/std",
=======
	"tuplex/std",
>>>>>>> 73c89d30
	"xcm-builder/std",
	"xcm/std",
]
runtime-benchmarks = [
	"frame-support/runtime-benchmarks",
	"frame-system/runtime-benchmarks",
	"pallet-balances/runtime-benchmarks",
	"pallet-bridge-grandpa/runtime-benchmarks",
	"pallet-bridge-messages/runtime-benchmarks",
	"pallet-bridge-parachains/runtime-benchmarks",
	"pallet-bridge-relayers/runtime-benchmarks",
	"pallet-utility/runtime-benchmarks",
	"sp-runtime/runtime-benchmarks",
	"xcm-builder/runtime-benchmarks",
]
integrity-test = ["static_assertions"]<|MERGE_RESOLUTION|>--- conflicted
+++ resolved
@@ -82,11 +82,8 @@
 	"sp-runtime/std",
 	"sp-std/std",
 	"sp-trie/std",
-<<<<<<< HEAD
 	"trie-db/std",
-=======
 	"tuplex/std",
->>>>>>> 73c89d30
 	"xcm-builder/std",
 	"xcm/std",
 ]
